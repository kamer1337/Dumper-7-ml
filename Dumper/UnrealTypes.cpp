--- conflicted
+++ resolved
@@ -95,11 +95,8 @@
 	int i = 0;
 	while (!AppendString && i < PossibleSigs.size())
 	{
-<<<<<<< HEAD
 		AppendString = static_cast<void(*)(void*, FString&)>(StringRef.RelativePattern(PossibleSigs[i], 0x50, -1 /* auto */));
-=======
-		AppendString = reinterpret_cast<void(*)(void*, FString&)>(static_cast<void*>(StringRef.RelativePattern(PossibleSigs[i], 0x50, -1 /* auto */)));
->>>>>>> 4e36825c
+
 		i++;
 	}
 
@@ -190,11 +187,8 @@
 	int i = 0;
 	while (!AppendString && i < PossibleSigs.size())
 	{
-<<<<<<< HEAD
 		AppendString = static_cast<void(*)(void*, FString&)>(Conv_NameToStringAddress.RelativePattern(PossibleSigs[i], 0x90, -1 /* auto */));
-=======
-		AppendString = reinterpret_cast<void(*)(void*, FString&)>(static_cast<void*>(Conv_NameToStringAddress.RelativePattern(PossibleSigs[i], 0x90, -1 /* auto */)));
->>>>>>> 4e36825c
+
 		i++;
 	}
 
