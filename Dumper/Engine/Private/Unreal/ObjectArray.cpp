
#include <iostream>
#include <fstream>
#include <format>
#include <filesystem>

#include "Unreal/ObjectArray.h"
#include "OffsetFinder/Offsets.h"
#include "Utils.h"


namespace fs = std::filesystem;

constexpr inline std::array FFixedUObjectArrayLayouts =
{
	FFixedUObjectArrayLayout // Default UE4.11 - UE4.20
	{
		.ObjectsOffset = 0x0,								// 0x00
		.MaxObjectsOffset = sizeof(void*),					// 0x08 (64bit) OR 0x04 (32bit)
		.NumObjectsOffset = sizeof(void*) + sizeof(int)		// 0x0C (64bit) OR 0x08 (32bit)
	}
};

constexpr inline std::array FChunkedFixedUObjectArrayLayouts =
{
	FChunkedFixedUObjectArrayLayout // Default UE4.21 and above
	{
		.ObjectsOffset = 0x00,
		.MaxElementsOffset = 0x10,
		.NumElementsOffset = 0x14,
		.MaxChunksOffset = 0x18,
		.NumChunksOffset = 0x1C,
	},
	FChunkedFixedUObjectArrayLayout // Back4Blood
	{
		.ObjectsOffset = 0x10, // last
		.MaxElementsOffset = 0x00,
		.NumElementsOffset = 0x04,
		.MaxChunksOffset = 0x08,
		.NumChunksOffset = 0x0C,
	},
	FChunkedFixedUObjectArrayLayout // Mutliversus
	{
		.ObjectsOffset = 0x18,
		.MaxElementsOffset = 0x10,
		.NumElementsOffset = 0x00, // first
		.MaxChunksOffset = 0x14,
		.NumChunksOffset = 0x20,
	},
<<<<<<< HEAD
=======
	FChunkedFixedUObjectArrayLayout // MindsEye
	{
		.ObjectsOffset = 0x18,
		.MaxElementsOffset = 0x00, // first
		.NumElementsOffset = 0x14,
		.MaxChunksOffset = 0x10,
		.NumChunksOffset = 0x04,
	}
>>>>>>> 226fb4c6
};

bool IsAddressValidGObjects(const uintptr_t Address, const FFixedUObjectArrayLayout& Layout)
{
	/* It is assumed that the FUObjectItem layout is constant amongst all games using FFixedUObjectArray for ObjObjects. */
	struct FUObjectItem
	{
		void* Object;
		int32 Pad1;
		int32 Pad2;
		//uint8_t Pad[0x10];
	};

	void* Objects = *reinterpret_cast<void**>(Address + Layout.ObjectsOffset);
	const int32 MaxElements = *reinterpret_cast<const int32*>(Address + Layout.MaxObjectsOffset);
	const int32 NumElements = *reinterpret_cast<const int32*>(Address + Layout.NumObjectsOffset);

	FUObjectItem* ObjectsButDecrypted = (FUObjectItem*)ObjectArray::DecryptPtr(Objects);

	if (NumElements > MaxElements)
		return false;

	if (MaxElements > 0x400000)
		return false;

	if (NumElements < 0x1000)
		return false;

	if (IsBadReadPtr(ObjectsButDecrypted))
		return false;

	if (IsBadReadPtr(ObjectsButDecrypted[5].Object))
		return false;

	const uintptr_t FifthObject = reinterpret_cast<uintptr_t>(ObjectsButDecrypted[0x5].Object);
	const int32 IndexOfFithobject = *reinterpret_cast<int32_t*>(FifthObject + sizeof(void*) + sizeof(int32)); // FifthObject -> InternalIndex

	if (IndexOfFithobject != 0x5)
		return false;

	return true;
}

bool IsAddressValidGObjects(const uintptr_t Address, const FChunkedFixedUObjectArrayLayout& Layout)
{
	void* Objects = *reinterpret_cast<void**>(Address + Layout.ObjectsOffset);
	const int32 MaxElements = *reinterpret_cast<const int32*>(Address + Layout.MaxElementsOffset);
	const int32 NumElements = *reinterpret_cast<const int32*>(Address + Layout.NumElementsOffset);
	const int32 MaxChunks   = *reinterpret_cast<const int32*>(Address + Layout.MaxChunksOffset);
	const int32 NumChunks   = *reinterpret_cast<const int32*>(Address + Layout.NumChunksOffset);

	void** ObjectsPtrButDecrypted = reinterpret_cast<void**>(ObjectArray::DecryptPtr(Objects));

	if (NumChunks > 0x14 || NumChunks < 0x1)
		return false;

	if (MaxChunks > 0x5FF || MaxChunks < 0x6)
		return false;

	if (NumElements <= 0 || MaxElements <= 0)
		return false;

	if (NumElements > MaxElements || NumChunks > MaxChunks)
		return false;

	if ((MaxElements % 0x10) != 0)
		return false;

	const int32_t ElementsPerChunk = MaxElements / MaxChunks;

	if ((ElementsPerChunk % 0x10) != 0)
		return false;

	if (ElementsPerChunk < 0x8000 || ElementsPerChunk > 0x80000)
		return false;

	const bool bNumChunksFitsNumElements = ((NumElements / ElementsPerChunk) + 1) == NumChunks;

	if (!bNumChunksFitsNumElements)
		return false;

	const bool bMaxChunksFitsMaxElements = (MaxElements / ElementsPerChunk) == MaxChunks;

	if (!bMaxChunksFitsMaxElements)
		return false;

	if (!ObjectsPtrButDecrypted || IsBadReadPtr(ObjectsPtrButDecrypted))
		return false;

	for (int i = 0; i < NumChunks; i++)
	{
		if (!ObjectsPtrButDecrypted[i] || IsBadReadPtr(ObjectsPtrButDecrypted[i]))
			return false;
	}

	return true;
}


void ObjectArray::InitializeFUObjectItem(uint8_t* FirstItemPtr)
{
	for (int i = 0x0; i < 0x20; i += 4)
	{
		if (!IsBadReadPtr(*reinterpret_cast<uint8_t**>(FirstItemPtr + i)))
		{
			FUObjectItemInitialOffset = i;
			break;
		}
	}

	for (int i = FUObjectItemInitialOffset + sizeof(void*); i <= 0x38; i += 4)
	{
		void* SecondObject = *reinterpret_cast<uint8**>(FirstItemPtr + i);
		void* ThirdObject  = *reinterpret_cast<uint8**>(FirstItemPtr + (i * 2) - FUObjectItemInitialOffset);

		if (!IsBadReadPtr(SecondObject) && !IsBadReadPtr(*reinterpret_cast<void**>(SecondObject)) && !IsBadReadPtr(ThirdObject) && !IsBadReadPtr(*reinterpret_cast<void**>(ThirdObject)))
		{
			SizeOfFUObjectItem = i - FUObjectItemInitialOffset;
			break;
		}
	}

	Off::InSDK::ObjArray::FUObjectItemInitialOffset = FUObjectItemInitialOffset;
	Off::InSDK::ObjArray::FUObjectItemSize = SizeOfFUObjectItem;

	std::cerr << "Off::InSDK::ObjArray::FUObjectItemSize: " << Off::InSDK::ObjArray::FUObjectItemSize << "\n" << std::endl;
}

void ObjectArray::InitDecryption(uint8_t* (*DecryptionFunction)(void* ObjPtr), const char* DecryptionLambdaAsStr)
{
	DecryptPtr = DecryptionFunction;
	DecryptionLambdaStr = DecryptionLambdaAsStr;
}


/* We don't speak about this function... */
void ObjectArray::Init(bool bScanAllMemory, const char* const ModuleName)
{
	if (!bScanAllMemory)
		std::cerr << "\nDumper-7 by me, you & him\n\n\n";

	const auto [ImageBase, ImageSize] = GetImageBaseAndSize(ModuleName);

	uintptr_t SearchBase = ImageBase;
	DWORD SearchRange = ImageSize;

	if (!bScanAllMemory)
	{
		const auto [DataSection, DataSize] = GetSectionByName(ImageBase, ".data");

		if (DataSection != 0x0 && DataSize != 0x0)
		{
			SearchBase = DataSection;
			SearchRange = DataSize;
		}
		else
		{
			bScanAllMemory = true;
		}
	}

	/* Sub 0x50 so we don't try to read out of bounds memory when checking FixedArray->IsValid() or ChunkedArray->IsValid() */
	SearchRange -= 0x50;

	if (!bScanAllMemory)
		std::cerr << "Searching for GObjects...\n\n";

	auto MatchesAnyLayout = []<typename ArrayLayoutType, size_t Size>(const std::array<ArrayLayoutType, Size>& ObjectArrayLayouts, uintptr_t Address)
	{
		for (const ArrayLayoutType& Layout : ObjectArrayLayouts)
		{
			if (!IsAddressValidGObjects(Address, Layout))
				continue;

			if constexpr (std::is_same_v<ArrayLayoutType, FFixedUObjectArrayLayout>)
			{
				Off::FUObjectArray::bIsChunked = false;
				Off::FUObjectArray::FixedLayout = Layout;
			}
			else
			{
				Off::FUObjectArray::bIsChunked = true;
				Off::FUObjectArray::ChunkedFixedLayout = Layout;
			}

			return true;
		}
		
		return false;
	};

	for (int i = 0; i < SearchRange; i += 0x4)
	{
		const uintptr_t CurrentAddress = SearchBase + i;

		if (MatchesAnyLayout(FFixedUObjectArrayLayouts, CurrentAddress))
		{
			GObjects = reinterpret_cast<uint8_t*>(SearchBase + i);
			NumElementsPerChunk = -1;

			Off::InSDK::ObjArray::GObjects = (SearchBase + i) - ImageBase;

			std::cerr << "Found FFixedUObjectArray GObjects at offset 0x" << std::hex << Off::InSDK::ObjArray::GObjects << "\n\n";

			ByIndex = [](void* ObjectsArray, int32 Index, uint32 FUObjectItemSize, uint32 FUObjectItemOffset, uint32 PerChunk) -> void*
			{
				if (Index < 0 || Index > Num())
					return nullptr;

				uint8_t* ChunkPtr = DecryptPtr(*reinterpret_cast<uint8_t**>(ObjectsArray));

				return *reinterpret_cast<void**>(ChunkPtr + FUObjectItemOffset + (Index * FUObjectItemSize));
			};

			uint8_t* ChunksPtr = DecryptPtr(*reinterpret_cast<uint8_t**>(GObjects + Off::FUObjectArray::GetObjectsOffset()));

			ObjectArray::InitializeFUObjectItem(*reinterpret_cast<uint8_t**>(ChunksPtr));

			return;
		}
		else if (MatchesAnyLayout(FChunkedFixedUObjectArrayLayouts, CurrentAddress))
		{
			GObjects = reinterpret_cast<uint8_t*>(SearchBase + i);
			
			NumElementsPerChunk = Max() / MaxChunks();
			Off::InSDK::ObjArray::ChunkSize = NumElementsPerChunk;

			SizeOfFUObjectItem = sizeof(void*) + sizeof(int32) + sizeof(int32);
			FUObjectItemInitialOffset = 0x0;

			Off::InSDK::ObjArray::GObjects = (SearchBase + i) - ImageBase;

			std::cerr << "Found FChunkedFixedUObjectArray GObjects at offset 0x" << std::hex << Off::InSDK::ObjArray::GObjects << "\n\n";

			ByIndex = [](void* ObjectsArray, int32 Index, uint32 FUObjectItemSize, uint32 FUObjectItemOffset, uint32 PerChunk) -> void*
			{
				if (Index < 0 || Index > Num())
					return nullptr;

				const int32 ChunkIndex = Index / PerChunk;
				const int32 InChunkIdx = Index % PerChunk;

				uint8_t* ChunkPtr = DecryptPtr(*reinterpret_cast<uint8_t**>(ObjectsArray));

				uint8_t* Chunk = reinterpret_cast<uint8_t**>(ChunkPtr)[ChunkIndex];
				uint8_t* ItemPtr = Chunk + (InChunkIdx * FUObjectItemSize);

				return *reinterpret_cast<void**>(ItemPtr + FUObjectItemOffset);
			};
			
			uint8_t* ChunksPtr = DecryptPtr(*reinterpret_cast<uint8_t**>(GObjects + Off::FUObjectArray::GetObjectsOffset()));

			ObjectArray::InitializeFUObjectItem(*reinterpret_cast<uint8_t**>(ChunksPtr));

			return;
		}
	}

	if (!bScanAllMemory)
	{
		ObjectArray::Init(true);
		return;
	}

	if (GObjects == nullptr)
	{
		std::cerr << "\nGObjects couldn't be found!\n\n\n";
		Sleep(3000);
		exit(1);
	}
}

void ObjectArray::Init(int32 GObjectsOffset, const FFixedUObjectArrayLayout& ObjectArrayLayout, const char* const ModuleName)
{
	GObjects = reinterpret_cast<uint8_t*>(GetModuleBase(ModuleName) + GObjectsOffset);
	Off::InSDK::ObjArray::GObjects = GObjectsOffset;

	std::cerr << "GObjects: 0x" << (void*)GObjects << "\n" << std::endl;

	Off::FUObjectArray::bIsChunked = false;
	Off::FUObjectArray::FixedLayout = ObjectArrayLayout.IsValid() ? ObjectArrayLayout : FFixedUObjectArrayLayouts[0];

	ByIndex = [](void* ObjectsArray, int32 Index, uint32 FUObjectItemSize, uint32 FUObjectItemOffset, uint32 PerChunk) -> void*
	{
		if (Index < 0 || Index > Num())
			return nullptr;

		uint8_t* ItemPtr = *reinterpret_cast<uint8_t**>(ObjectsArray) + (Index * FUObjectItemSize);

		return *reinterpret_cast<void**>(ItemPtr + FUObjectItemOffset);
	};

	uint8_t* ChunksPtr = DecryptPtr(*reinterpret_cast<uint8_t**>(GObjects + Off::FUObjectArray::GetObjectsOffset()));

	std::cerr << "Overwrote FFixedUObjectArray GObjects to offset 0x" << std::hex << Off::InSDK::ObjArray::GObjects << "\n" << std::endl;

	ObjectArray::InitializeFUObjectItem(*reinterpret_cast<uint8_t**>(ChunksPtr));
}

void ObjectArray::Init(int32 GObjectsOffset, int32 ElementsPerChunk, const FChunkedFixedUObjectArrayLayout& ObjectArrayLayout, const char* const ModuleName)
{
	GObjects = reinterpret_cast<uint8_t*>(GetModuleBase(ModuleName) + GObjectsOffset);
	Off::InSDK::ObjArray::GObjects = GObjectsOffset;

	Off::FUObjectArray::bIsChunked = true;
	Off::FUObjectArray::ChunkedFixedLayout = ObjectArrayLayout.IsValid() ? ObjectArrayLayout : FChunkedFixedUObjectArrayLayouts[0];

	NumElementsPerChunk = ElementsPerChunk;
	Off::InSDK::ObjArray::ChunkSize = ElementsPerChunk;

	ByIndex = [](void* ObjectsArray, int32 Index, uint32 FUObjectItemSize, uint32 FUObjectItemOffset, uint32 PerChunk) -> void*
	{
		if (Index < 0 || Index > Num())
			return nullptr;

		const int32 ChunkIndex = Index / PerChunk;
		const int32 InChunkIdx = Index % PerChunk;

		uint8_t* Chunk = (*reinterpret_cast<uint8_t***>(ObjectsArray))[ChunkIndex];
		uint8_t* ItemPtr = reinterpret_cast<uint8_t*>(Chunk) + (InChunkIdx * FUObjectItemSize);

		return *reinterpret_cast<void**>(ItemPtr + FUObjectItemOffset);
	};

	uint8_t* ChunksPtr = DecryptPtr(*reinterpret_cast<uint8_t**>(GObjects + Off::FUObjectArray::GetObjectsOffset()));

	std::cerr << "Overwrote FChunkedFixedUObjectArray GObjects to offset 0x" << std::hex << Off::InSDK::ObjArray::GObjects << "\n" << std::endl;

	ObjectArray::InitializeFUObjectItem(*reinterpret_cast<uint8_t**>(ChunksPtr));
}

void ObjectArray::DumpObjects(const fs::path& Path, bool bWithPathname)
{
	std::ofstream DumpStream(Path / "GObjects-Dump.txt");

	DumpStream << "Object dump by Dumper-7\n\n";
	DumpStream << (!Settings::Generator::GameVersion.empty() && !Settings::Generator::GameName.empty() ? (Settings::Generator::GameVersion + '-' + Settings::Generator::GameName) + "\n\n" : "");
	DumpStream << "Count: " << Num() << "\n\n\n";

	for (auto Object : ObjectArray())
	{
		if (!bWithPathname)
		{
			DumpStream << std::format("[{:08X}] {{{}}} {}\n", Object.GetIndex(), Object.GetAddress(), Object.GetFullName());
		}
		else
		{
			DumpStream << std::format("[{:08X}] {{{}}} {}\n", Object.GetIndex(), Object.GetAddress(), Object.GetPathName());
		}
	}

	DumpStream.close();
}

void ObjectArray::DumpObjectsWithProperties(const fs::path& Path, bool bWithPathname)
{
	std::ofstream DumpStream(Path / "GObjects-Dump-WithProperties.txt");

	DumpStream << "Object dump by Dumper-7\n\n";
	DumpStream << (!Settings::Generator::GameVersion.empty() && !Settings::Generator::GameName.empty() ? (Settings::Generator::GameVersion + '-' + Settings::Generator::GameName) + "\n\n" : "");
	DumpStream << "Count: " << Num() << "\n\n\n";

	for (auto Object : ObjectArray())
	{
		if (!bWithPathname)
		{
			DumpStream << std::format("[{:08X}] {{{}}} {}\n", Object.GetIndex(), Object.GetAddress(), Object.GetFullName());
		}
		else
		{
			DumpStream << std::format("[{:08X}] {{{}}} {}\n", Object.GetIndex(), Object.GetAddress(), Object.GetPathName());
		}

		if (Object.IsA(EClassCastFlags::Struct))
		{
			for (UEProperty Prop : Object.Cast<UEStruct>().GetProperties())
			{
				DumpStream << std::format("[{:08X}] {{{}}}     {} {}\n", Prop.GetOffset(), Prop.GetAddress(), Prop.GetPropClassName(), Prop.GetName());
			}
		}
	}

	DumpStream.close();
}


int32 ObjectArray::Num()
{
	return *reinterpret_cast<int32*>(GObjects + Off::FUObjectArray::GetNumElementsOffset());
}

int32 ObjectArray::Max()
{
	return *reinterpret_cast<int32*>(GObjects + Off::FUObjectArray::GetMaxElementsOffset());
}

int32 ObjectArray::NumChunks()
{
	return *reinterpret_cast<int32*>(GObjects + Off::FUObjectArray::GetNumChunksOffset());
}

int32 ObjectArray::MaxChunks()
{
	return *reinterpret_cast<int32*>(GObjects + Off::FUObjectArray::GetMaxChunksOffset());
}

template<typename UEType>
static UEType ObjectArray::GetByIndex(int32 Index)
{
	return UEType(ByIndex(GObjects + Off::FUObjectArray::GetObjectsOffset(), Index, SizeOfFUObjectItem, FUObjectItemInitialOffset, NumElementsPerChunk));
}

template<typename UEType>
UEType ObjectArray::FindObject(const std::string& FullName, EClassCastFlags RequiredType)
{
	for (UEObject Object : ObjectArray())
	{
		if (Object.IsA(RequiredType) && Object.GetFullName() == FullName)
		{
			return Object.Cast<UEType>();
		}
	}

	return UEType();
}

template<typename UEType>
UEType ObjectArray::FindObjectFast(const std::string& Name, EClassCastFlags RequiredType)
{
	auto ObjArray = ObjectArray();

	for (UEObject Object : ObjArray)
	{
		if (Object.IsA(RequiredType) && Object.GetName() == Name)
		{
			return Object.Cast<UEType>();
		}
	}

	return UEType();
}

template<typename UEType>
static UEType ObjectArray::FindObjectFastInOuter(const std::string& Name, std::string Outer)
{
	auto ObjArray = ObjectArray();

	for (UEObject Object : ObjArray)
	{
		if (Object.GetName() == Name && Object.GetOuter().GetName() == Outer)
		{
			return Object.Cast<UEType>();
		}
	}

	return UEType();
}

UEStruct ObjectArray::FindStruct(const std::string& Name)
{
	return FindObjectFast<UEClass>(Name, EClassCastFlags::Struct);
}

UEStruct ObjectArray::FindStructFast(const std::string& Name)
{
	return FindObjectFast<UEClass>(Name, EClassCastFlags::Struct);
}

UEClass ObjectArray::FindClass(const std::string& FullName)
{
	return FindObject<UEClass>(FullName, EClassCastFlags::Class);
}

UEClass ObjectArray::FindClassFast(const std::string& Name)
{
	return FindObjectFast<UEClass>(Name, EClassCastFlags::Class);
}

ObjectArray::ObjectsIterator ObjectArray::begin()
{
	return ObjectsIterator();
}
ObjectArray::ObjectsIterator ObjectArray::end()
{
	return ObjectsIterator(Num());
}


ObjectArray::ObjectsIterator::ObjectsIterator(int32 StartIndex)
	: CurrentIndex(StartIndex), CurrentObject(ObjectArray::GetByIndex(StartIndex))
{
}

UEObject ObjectArray::ObjectsIterator::operator*()
{
	return CurrentObject;
}

ObjectArray::ObjectsIterator& ObjectArray::ObjectsIterator::operator++()
{
	CurrentObject = ObjectArray::GetByIndex(++CurrentIndex);

	while (!CurrentObject && CurrentIndex < (ObjectArray::Num() - 1))
	{
		CurrentObject = ObjectArray::GetByIndex(++CurrentIndex);
	}

	if (!CurrentObject && CurrentIndex == (ObjectArray::Num() - 1)) [[unlikely]]
		CurrentIndex++;

	return *this;
}

bool ObjectArray::ObjectsIterator::operator!=(const ObjectsIterator& Other)
{
	return CurrentIndex != Other.CurrentIndex;
}

int32 ObjectArray::ObjectsIterator::GetIndex() const
{
	return CurrentIndex;
}

/*
* The compiler won't generate functions for a specific template type unless it's used in the .cpp file corresponding to the
* header it was declatred in.
*
* See https://stackoverflow.com/questions/456713/why-do-i-get-unresolved-external-symbol-errors-when-using-templates
*/
[[maybe_unused]] void TemplateTypeCreationForObjectArray(void)
{
	ObjectArray::FindObject<UEObject>("");
	ObjectArray::FindObject<UEField>("");
	ObjectArray::FindObject<UEEnum>("");
	ObjectArray::FindObject<UEStruct>("");
	ObjectArray::FindObject<UEClass>("");
	ObjectArray::FindObject<UEFunction>("");
	ObjectArray::FindObject<UEProperty>("");
	ObjectArray::FindObject<UEByteProperty>("");
	ObjectArray::FindObject<UEBoolProperty>("");
	ObjectArray::FindObject<UEObjectProperty>("");
	ObjectArray::FindObject<UEClassProperty>("");
	ObjectArray::FindObject<UEStructProperty>("");
	ObjectArray::FindObject<UEArrayProperty>("");
	ObjectArray::FindObject<UEMapProperty>("");
	ObjectArray::FindObject<UESetProperty>("");
	ObjectArray::FindObject<UEEnumProperty>("");

	ObjectArray::FindObjectFast<UEObject>("");
	ObjectArray::FindObjectFast<UEField>("");
	ObjectArray::FindObjectFast<UEEnum>("");
	ObjectArray::FindObjectFast<UEStruct>("");
	ObjectArray::FindObjectFast<UEClass>("");
	ObjectArray::FindObjectFast<UEFunction>("");
	ObjectArray::FindObjectFast<UEProperty>("");
	ObjectArray::FindObjectFast<UEByteProperty>("");
	ObjectArray::FindObjectFast<UEBoolProperty>("");
	ObjectArray::FindObjectFast<UEObjectProperty>("");
	ObjectArray::FindObjectFast<UEClassProperty>("");
	ObjectArray::FindObjectFast<UEStructProperty>("");
	ObjectArray::FindObjectFast<UEArrayProperty>("");
	ObjectArray::FindObjectFast<UEMapProperty>("");
	ObjectArray::FindObjectFast<UESetProperty>("");
	ObjectArray::FindObjectFast<UEEnumProperty>("");

	ObjectArray::FindObjectFastInOuter<UEObject>("", "");
	ObjectArray::FindObjectFastInOuter<UEField>("", "");
	ObjectArray::FindObjectFastInOuter<UEEnum>("", "");
	ObjectArray::FindObjectFastInOuter<UEStruct>("", "");
	ObjectArray::FindObjectFastInOuter<UEClass>("", "");
	ObjectArray::FindObjectFastInOuter<UEFunction>("", "");
	ObjectArray::FindObjectFastInOuter<UEProperty>("", "");
	ObjectArray::FindObjectFastInOuter<UEByteProperty>("", "");
	ObjectArray::FindObjectFastInOuter<UEBoolProperty>("", "");
	ObjectArray::FindObjectFastInOuter<UEObjectProperty>("", "");
	ObjectArray::FindObjectFastInOuter<UEClassProperty>("", "");
	ObjectArray::FindObjectFastInOuter<UEStructProperty>("", "");
	ObjectArray::FindObjectFastInOuter<UEArrayProperty>("", "");
	ObjectArray::FindObjectFastInOuter<UEMapProperty>("", "");
	ObjectArray::FindObjectFastInOuter<UESetProperty>("", "");
	ObjectArray::FindObjectFastInOuter<UEEnumProperty>("", "");

	ObjectArray::GetByIndex<UEObject>(-1);
	ObjectArray::GetByIndex<UEField>(-1);
	ObjectArray::GetByIndex<UEEnum>(-1);
	ObjectArray::GetByIndex<UEStruct>(-1);
	ObjectArray::GetByIndex<UEClass>(-1);
	ObjectArray::GetByIndex<UEFunction>(-1);
	ObjectArray::GetByIndex<UEProperty>(-1);
	ObjectArray::GetByIndex<UEByteProperty>(-1);
	ObjectArray::GetByIndex<UEBoolProperty>(-1);
	ObjectArray::GetByIndex<UEObjectProperty>(-1);
	ObjectArray::GetByIndex<UEClassProperty>(-1);
	ObjectArray::GetByIndex<UEStructProperty>(-1);
	ObjectArray::GetByIndex<UEArrayProperty>(-1);
	ObjectArray::GetByIndex<UEMapProperty>(-1);
	ObjectArray::GetByIndex<UESetProperty>(-1);
	ObjectArray::GetByIndex<UEEnumProperty>(-1);
}<|MERGE_RESOLUTION|>--- conflicted
+++ resolved
@@ -47,8 +47,6 @@
 		.MaxChunksOffset = 0x14,
 		.NumChunksOffset = 0x20,
 	},
-<<<<<<< HEAD
-=======
 	FChunkedFixedUObjectArrayLayout // MindsEye
 	{
 		.ObjectsOffset = 0x18,
@@ -57,7 +55,6 @@
 		.MaxChunksOffset = 0x10,
 		.NumChunksOffset = 0x04,
 	}
->>>>>>> 226fb4c6
 };
 
 bool IsAddressValidGObjects(const uintptr_t Address, const FFixedUObjectArrayLayout& Layout)
