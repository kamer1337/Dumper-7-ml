--- conflicted
+++ resolved
@@ -1,484 +1,241 @@
-<<<<<<< HEAD
-﻿<?xml version="1.0" encoding="utf-8"?>
-<Project ToolsVersion="4.0" xmlns="http://schemas.microsoft.com/developer/msbuild/2003">
-  <ItemGroup>
-    <ClCompile Include="Main.cpp" />
-    <ClCompile Include="Generator\Private\Managers\CollisionManager.cpp">
-      <Filter>Generator\Private\Managers</Filter>
-    </ClCompile>
-    <ClCompile Include="Generator\Private\Managers\DependencyManager.cpp">
-      <Filter>Generator\Private\Managers</Filter>
-    </ClCompile>
-    <ClCompile Include="Generator\Private\Managers\EnumManager.cpp">
-      <Filter>Generator\Private\Managers</Filter>
-    </ClCompile>
-    <ClCompile Include="Generator\Private\Managers\MemberManager.cpp">
-      <Filter>Generator\Private\Managers</Filter>
-    </ClCompile>
-    <ClCompile Include="Generator\Private\Managers\StructManager.cpp">
-      <Filter>Generator\Private\Managers</Filter>
-    </ClCompile>
-    <ClCompile Include="Generator\Private\Wrappers\EnumWrapper.cpp">
-      <Filter>Generator\Private\Wrappers</Filter>
-    </ClCompile>
-    <ClCompile Include="Generator\Private\Wrappers\MemberWrappers.cpp">
-      <Filter>Generator\Private\Wrappers</Filter>
-    </ClCompile>
-    <ClCompile Include="Generator\Private\Wrappers\StructWrapper.cpp">
-      <Filter>Generator\Private\Wrappers</Filter>
-    </ClCompile>
-    <ClCompile Include="Generator\Private\Generators\CppGenerator.cpp">
-      <Filter>Generator\Private\Generators</Filter>
-    </ClCompile>
-    <ClCompile Include="Generator\Private\Generators\Generator.cpp">
-      <Filter>Generator\Private\Generators</Filter>
-    </ClCompile>
-    <ClCompile Include="Generator\Private\HashStringTable.cpp">
-      <Filter>Generator\Private</Filter>
-    </ClCompile>
-    <ClCompile Include="Generator\Private\Managers\PackageManager.cpp">
-      <Filter>Generator\Private\Managers</Filter>
-    </ClCompile>
-    <ClCompile Include="Generator\Private\Generators\MappingGenerator.cpp">
-      <Filter>Generator\Private\Generators</Filter>
-    </ClCompile>
-    <ClCompile Include="Generator\Private\Generators\IDAMappingGenerator.cpp">
-      <Filter>Generator\Private\Generators</Filter>
-    </ClCompile>
-    <ClCompile Include="Utils\Dumpspace\DSGen.cpp">
-      <Filter>Utils\Dumpspace</Filter>
-    </ClCompile>
-    <ClCompile Include="Utils\Compression\zstd.c">
-      <Filter>Utils\Compression</Filter>
-    </ClCompile>
-    <ClCompile Include="Generator\Private\Generators\DumpspaceGenerator.cpp">
-      <Filter>Generator\Private\Generators</Filter>
-    </ClCompile>
-    <ClCompile Include="Engine\Private\OffsetFinder\Offsets.cpp">
-      <Filter>Engine\Private\OffsetFinder</Filter>
-    </ClCompile>
-    <ClCompile Include="Engine\Private\Unreal\NameArray.cpp">
-      <Filter>Engine\Private\Unreal</Filter>
-    </ClCompile>
-    <ClCompile Include="Engine\Private\Unreal\ObjectArray.cpp">
-      <Filter>Engine\Private\Unreal</Filter>
-    </ClCompile>
-    <ClCompile Include="Engine\Private\Unreal\UnrealObjects.cpp">
-      <Filter>Engine\Private\Unreal</Filter>
-    </ClCompile>
-    <ClCompile Include="Engine\Private\Unreal\UnrealTypes.cpp">
-      <Filter>Engine\Private\Unreal</Filter>
-    </ClCompile>
-    <ClCompile Include="Engine\Private\OffsetFinder\OffsetFinder.cpp">
-      <Filter>Engine\Private\OffsetFinder</Filter>
-    </ClCompile>
-    <ClCompile Include="Settings.cpp">
-      <Filter>Generator</Filter>
-    </ClCompile>
-  </ItemGroup>
-  <ItemGroup>
-    <Filter Include="Engine">
-      <UniqueIdentifier>{0b2e1251-929c-4f5b-bd97-9f43d1e3d1a5}</UniqueIdentifier>
-    </Filter>
-    <Filter Include="Engine\Private">
-      <UniqueIdentifier>{c14865ec-9225-40d7-ab6c-b7f7011841e2}</UniqueIdentifier>
-    </Filter>
-    <Filter Include="Engine\Public">
-      <UniqueIdentifier>{b5a6970c-66b5-4546-8bc3-8bc17d28045a}</UniqueIdentifier>
-    </Filter>
-    <Filter Include="Utils">
-      <UniqueIdentifier>{da88a5f5-413a-4b03-9503-d846f46c9162}</UniqueIdentifier>
-    </Filter>
-    <Filter Include="Generator">
-      <UniqueIdentifier>{0b1b2a6f-5a40-495a-8226-c3a327549ed4}</UniqueIdentifier>
-    </Filter>
-    <Filter Include="Generator\Public">
-      <UniqueIdentifier>{73815208-262e-4c07-ad93-0ffc74b48976}</UniqueIdentifier>
-    </Filter>
-    <Filter Include="Generator\Private">
-      <UniqueIdentifier>{d7d31e29-fabc-4f1a-94be-53c5f4940c91}</UniqueIdentifier>
-    </Filter>
-    <Filter Include="Generator\Public\Managers">
-      <UniqueIdentifier>{94e86c4a-a3b6-4bff-823c-cc84621b8862}</UniqueIdentifier>
-    </Filter>
-    <Filter Include="Generator\Private\Managers">
-      <UniqueIdentifier>{93439fa6-5477-4ea1-be46-bd0fee46237b}</UniqueIdentifier>
-    </Filter>
-    <Filter Include="Generator\Public\Wrappers">
-      <UniqueIdentifier>{4cae6d93-ad23-4c27-9bb0-3d556ffebd69}</UniqueIdentifier>
-    </Filter>
-    <Filter Include="Generator\Private\Wrappers">
-      <UniqueIdentifier>{23b14467-832b-4850-87dd-b450adf2c145}</UniqueIdentifier>
-    </Filter>
-    <Filter Include="Generator\Private\Generators">
-      <UniqueIdentifier>{53bc2117-a7ae-49a1-8463-74f51d3a94df}</UniqueIdentifier>
-    </Filter>
-    <Filter Include="Generator\Public\Generators">
-      <UniqueIdentifier>{de34ddb1-4f8d-4224-8d8e-a7cd966d3d86}</UniqueIdentifier>
-    </Filter>
-    <Filter Include="Utils\Compression">
-      <UniqueIdentifier>{586453ff-9ea9-4e66-a54c-30654e0e6113}</UniqueIdentifier>
-    </Filter>
-    <Filter Include="Utils\Dumpspace">
-      <UniqueIdentifier>{5c4c0ad6-3e5e-4c90-b98f-bcfa3d46d671}</UniqueIdentifier>
-    </Filter>
-    <Filter Include="Utils\Json">
-      <UniqueIdentifier>{34aabb03-f73e-4107-b4ee-e7afa15b111d}</UniqueIdentifier>
-    </Filter>
-    <Filter Include="Utils\Encoding">
-      <UniqueIdentifier>{6b25c48b-0bb2-4044-85fc-d02953c8f851}</UniqueIdentifier>
-    </Filter>
-    <Filter Include="Platform">
-      <UniqueIdentifier>{4dec28e1-d87c-4f69-82ae-603871d83532}</UniqueIdentifier>
-    </Filter>
-    <Filter Include="Engine\Private\OffsetFinder">
-      <UniqueIdentifier>{11187eea-81fe-46e6-bef6-50834d0acbcd}</UniqueIdentifier>
-    </Filter>
-    <Filter Include="Engine\Private\Unreal">
-      <UniqueIdentifier>{0ed132d4-92ff-4361-959d-6fd6f0d32a10}</UniqueIdentifier>
-    </Filter>
-    <Filter Include="Engine\Public\OffsetFinder">
-      <UniqueIdentifier>{6e7170b5-e9e8-472a-a89a-a3a252996297}</UniqueIdentifier>
-    </Filter>
-    <Filter Include="Engine\Public\Unreal">
-      <UniqueIdentifier>{6a98b5e0-152b-44ed-a5f7-03f0b6fea706}</UniqueIdentifier>
-    </Filter>
-  </ItemGroup>
-  <ItemGroup>
-    <ClInclude Include="Generator\Public\HashStringTable.h">
-      <Filter>Generator\Public</Filter>
-    </ClInclude>
-    <ClInclude Include="Generator\Public\Managers\CollisionManager.h">
-      <Filter>Generator\Public\Managers</Filter>
-    </ClInclude>
-    <ClInclude Include="Generator\Public\Managers\EnumManager.h">
-      <Filter>Generator\Public\Managers</Filter>
-    </ClInclude>
-    <ClInclude Include="Generator\Public\Managers\MemberManager.h">
-      <Filter>Generator\Public\Managers</Filter>
-    </ClInclude>
-    <ClInclude Include="Generator\Public\Managers\PackageManager.h">
-      <Filter>Generator\Public\Managers</Filter>
-    </ClInclude>
-    <ClInclude Include="Generator\Public\Wrappers\StructWrapper.h">
-      <Filter>Generator\Public\Wrappers</Filter>
-    </ClInclude>
-    <ClInclude Include="Generator\Public\Wrappers\EnumWrapper.h">
-      <Filter>Generator\Public\Wrappers</Filter>
-    </ClInclude>
-    <ClInclude Include="Generator\Public\Wrappers\MemberWrappers.h">
-      <Filter>Generator\Public\Wrappers</Filter>
-    </ClInclude>
-    <ClInclude Include="Generator\Public\Managers\DependencyManager.h">
-      <Filter>Generator\Public\Managers</Filter>
-    </ClInclude>
-    <ClInclude Include="Generator\Public\Managers\StructManager.h">
-      <Filter>Generator\Public\Managers</Filter>
-    </ClInclude>
-    <ClInclude Include="Generator\Public\Generators\CppGenerator.h">
-      <Filter>Generator\Public\Generators</Filter>
-    </ClInclude>
-    <ClInclude Include="Generator\Public\Generators\Generator.h">
-      <Filter>Generator\Public\Generators</Filter>
-    </ClInclude>
-    <ClInclude Include="Settings.h">
-      <Filter>Generator</Filter>
-    </ClInclude>
-    <ClInclude Include="Generator\Public\Generators\MappingGenerator.h">
-      <Filter>Generator\Public\Generators</Filter>
-    </ClInclude>
-    <ClInclude Include="Generator\Public\Generators\IDAMappingGenerator.h">
-      <Filter>Generator\Public\Generators</Filter>
-    </ClInclude>
-    <ClInclude Include="Generator\Public\PredefinedMembers.h">
-      <Filter>Generator\Public</Filter>
-    </ClInclude>
-    <ClInclude Include="Utils\Dumpspace\DSGen.h">
-      <Filter>Utils\Dumpspace</Filter>
-    </ClInclude>
-    <ClInclude Include="Utils\Compression\zstd.h">
-      <Filter>Utils\Compression</Filter>
-    </ClInclude>
-    <ClInclude Include="Utils\Json\json.hpp">
-      <Filter>Utils\Json</Filter>
-    </ClInclude>
-    <ClInclude Include="Generator\Public\Generators\DumpspaceGenerator.h">
-      <Filter>Generator\Public\Generators</Filter>
-    </ClInclude>
-    <ClInclude Include="Utils\Encoding\UnicodeNames.h">
-      <Filter>Utils</Filter>
-    </ClInclude>
-    <ClInclude Include="Utils\Encoding\UtfN.hpp">
-      <Filter>Utils\Encoding</Filter>
-    </ClInclude>
-    <ClInclude Include="Utils\Utils.h">
-      <Filter>Platform</Filter>
-    </ClInclude>
-    <ClInclude Include="Engine\Public\Unreal\UnrealContainers.h">
-      <Filter>Engine\Public\Unreal</Filter>
-    </ClInclude>
-    <ClInclude Include="Engine\Public\OffsetFinder\Offsets.h">
-      <Filter>Engine\Public\OffsetFinder</Filter>
-    </ClInclude>
-    <ClInclude Include="Engine\Public\OffsetFinder\OffsetFinder.h">
-      <Filter>Engine\Public\OffsetFinder</Filter>
-    </ClInclude>
-    <ClInclude Include="Engine\Public\Unreal\Enums.h">
-      <Filter>Engine\Public\Unreal</Filter>
-    </ClInclude>
-    <ClInclude Include="Engine\Public\Unreal\NameArray.h">
-      <Filter>Engine\Public\Unreal</Filter>
-    </ClInclude>
-    <ClInclude Include="Engine\Public\Unreal\ObjectArray.h">
-      <Filter>Engine\Public\Unreal</Filter>
-    </ClInclude>
-    <ClInclude Include="Engine\Public\Unreal\UnrealObjects.h">
-      <Filter>Engine\Public\Unreal</Filter>
-    </ClInclude>
-    <ClInclude Include="Engine\Public\Unreal\UnrealTypes.h">
-      <Filter>Engine\Public\Unreal</Filter>
-    </ClInclude>
-  </ItemGroup>
-=======
-﻿<?xml version="1.0" encoding="utf-8"?>
-<Project ToolsVersion="4.0" xmlns="http://schemas.microsoft.com/developer/msbuild/2003">
-  <ItemGroup>
-    <ClCompile Include="Main.cpp" />
-    <ClCompile Include="Generator\Private\Managers\CollisionManager.cpp">
-      <Filter>Generator\Private\Managers</Filter>
-    </ClCompile>
-    <ClCompile Include="Generator\Private\Managers\DependencyManager.cpp">
-      <Filter>Generator\Private\Managers</Filter>
-    </ClCompile>
-    <ClCompile Include="Generator\Private\Managers\EnumManager.cpp">
-      <Filter>Generator\Private\Managers</Filter>
-    </ClCompile>
-    <ClCompile Include="Generator\Private\Managers\MemberManager.cpp">
-      <Filter>Generator\Private\Managers</Filter>
-    </ClCompile>
-    <ClCompile Include="Generator\Private\Managers\StructManager.cpp">
-      <Filter>Generator\Private\Managers</Filter>
-    </ClCompile>
-    <ClCompile Include="Generator\Private\Wrappers\EnumWrapper.cpp">
-      <Filter>Generator\Private\Wrappers</Filter>
-    </ClCompile>
-    <ClCompile Include="Generator\Private\Wrappers\MemberWrappers.cpp">
-      <Filter>Generator\Private\Wrappers</Filter>
-    </ClCompile>
-    <ClCompile Include="Generator\Private\Wrappers\StructWrapper.cpp">
-      <Filter>Generator\Private\Wrappers</Filter>
-    </ClCompile>
-    <ClCompile Include="Generator\Private\Generators\CppGenerator.cpp">
-      <Filter>Generator\Private\Generators</Filter>
-    </ClCompile>
-    <ClCompile Include="Generator\Private\Generators\Generator.cpp">
-      <Filter>Generator\Private\Generators</Filter>
-    </ClCompile>
-    <ClCompile Include="Generator\Private\HashStringTable.cpp">
-      <Filter>Generator\Private</Filter>
-    </ClCompile>
-    <ClCompile Include="Generator\Private\Managers\PackageManager.cpp">
-      <Filter>Generator\Private\Managers</Filter>
-    </ClCompile>
-    <ClCompile Include="Generator\Private\Generators\MappingGenerator.cpp">
-      <Filter>Generator\Private\Generators</Filter>
-    </ClCompile>
-    <ClCompile Include="Generator\Private\Generators\IDAMappingGenerator.cpp">
-      <Filter>Generator\Private\Generators</Filter>
-    </ClCompile>
-    <ClCompile Include="Utils\Dumpspace\DSGen.cpp">
-      <Filter>Utils\Dumpspace</Filter>
-    </ClCompile>
-    <ClCompile Include="Utils\Compression\zstd.c">
-      <Filter>Utils\Compression</Filter>
-    </ClCompile>
-    <ClCompile Include="Generator\Private\Generators\DumpspaceGenerator.cpp">
-      <Filter>Generator\Private\Generators</Filter>
-    </ClCompile>
-    <ClCompile Include="Engine\Private\OffsetFinder\Offsets.cpp">
-      <Filter>Engine\Private\OffsetFinder</Filter>
-    </ClCompile>
-    <ClCompile Include="Engine\Private\Unreal\NameArray.cpp">
-      <Filter>Engine\Private\Unreal</Filter>
-    </ClCompile>
-    <ClCompile Include="Engine\Private\Unreal\ObjectArray.cpp">
-      <Filter>Engine\Private\Unreal</Filter>
-    </ClCompile>
-    <ClCompile Include="Engine\Private\Unreal\UnrealObjects.cpp">
-      <Filter>Engine\Private\Unreal</Filter>
-    </ClCompile>
-    <ClCompile Include="Engine\Private\Unreal\UnrealTypes.cpp">
-      <Filter>Engine\Private\Unreal</Filter>
-    </ClCompile>
-    <ClCompile Include="Engine\Private\OffsetFinder\OffsetFinder.cpp">
-      <Filter>Engine\Private\OffsetFinder</Filter>
-    </ClCompile>
-    <ClCompile Include="Settings.cpp">
-      <Filter>Generator</Filter>
-    </ClCompile>
-  </ItemGroup>
-  <ItemGroup>
-    <Filter Include="Engine">
-      <UniqueIdentifier>{0b2e1251-929c-4f5b-bd97-9f43d1e3d1a5}</UniqueIdentifier>
-    </Filter>
-    <Filter Include="Engine\Private">
-      <UniqueIdentifier>{c14865ec-9225-40d7-ab6c-b7f7011841e2}</UniqueIdentifier>
-    </Filter>
-    <Filter Include="Engine\Public">
-      <UniqueIdentifier>{b5a6970c-66b5-4546-8bc3-8bc17d28045a}</UniqueIdentifier>
-    </Filter>
-    <Filter Include="Utils">
-      <UniqueIdentifier>{da88a5f5-413a-4b03-9503-d846f46c9162}</UniqueIdentifier>
-    </Filter>
-    <Filter Include="Generator">
-      <UniqueIdentifier>{0b1b2a6f-5a40-495a-8226-c3a327549ed4}</UniqueIdentifier>
-    </Filter>
-    <Filter Include="Generator\Public">
-      <UniqueIdentifier>{73815208-262e-4c07-ad93-0ffc74b48976}</UniqueIdentifier>
-    </Filter>
-    <Filter Include="Generator\Private">
-      <UniqueIdentifier>{d7d31e29-fabc-4f1a-94be-53c5f4940c91}</UniqueIdentifier>
-    </Filter>
-    <Filter Include="Generator\Public\Managers">
-      <UniqueIdentifier>{94e86c4a-a3b6-4bff-823c-cc84621b8862}</UniqueIdentifier>
-    </Filter>
-    <Filter Include="Generator\Private\Managers">
-      <UniqueIdentifier>{93439fa6-5477-4ea1-be46-bd0fee46237b}</UniqueIdentifier>
-    </Filter>
-    <Filter Include="Generator\Public\Wrappers">
-      <UniqueIdentifier>{4cae6d93-ad23-4c27-9bb0-3d556ffebd69}</UniqueIdentifier>
-    </Filter>
-    <Filter Include="Generator\Private\Wrappers">
-      <UniqueIdentifier>{23b14467-832b-4850-87dd-b450adf2c145}</UniqueIdentifier>
-    </Filter>
-    <Filter Include="Generator\Private\Generators">
-      <UniqueIdentifier>{53bc2117-a7ae-49a1-8463-74f51d3a94df}</UniqueIdentifier>
-    </Filter>
-    <Filter Include="Generator\Public\Generators">
-      <UniqueIdentifier>{de34ddb1-4f8d-4224-8d8e-a7cd966d3d86}</UniqueIdentifier>
-    </Filter>
-    <Filter Include="Utils\Compression">
-      <UniqueIdentifier>{586453ff-9ea9-4e66-a54c-30654e0e6113}</UniqueIdentifier>
-    </Filter>
-    <Filter Include="Utils\Dumpspace">
-      <UniqueIdentifier>{5c4c0ad6-3e5e-4c90-b98f-bcfa3d46d671}</UniqueIdentifier>
-    </Filter>
-    <Filter Include="Utils\Json">
-      <UniqueIdentifier>{34aabb03-f73e-4107-b4ee-e7afa15b111d}</UniqueIdentifier>
-    </Filter>
-    <Filter Include="Utils\Encoding">
-      <UniqueIdentifier>{6b25c48b-0bb2-4044-85fc-d02953c8f851}</UniqueIdentifier>
-    </Filter>
-    <Filter Include="Platform">
-      <UniqueIdentifier>{4dec28e1-d87c-4f69-82ae-603871d83532}</UniqueIdentifier>
-    </Filter>
-    <Filter Include="Engine\Private\OffsetFinder">
-      <UniqueIdentifier>{11187eea-81fe-46e6-bef6-50834d0acbcd}</UniqueIdentifier>
-    </Filter>
-    <Filter Include="Engine\Private\Unreal">
-      <UniqueIdentifier>{0ed132d4-92ff-4361-959d-6fd6f0d32a10}</UniqueIdentifier>
-    </Filter>
-    <Filter Include="Engine\Public\OffsetFinder">
-      <UniqueIdentifier>{6e7170b5-e9e8-472a-a89a-a3a252996297}</UniqueIdentifier>
-    </Filter>
-    <Filter Include="Engine\Public\Unreal">
-      <UniqueIdentifier>{6a98b5e0-152b-44ed-a5f7-03f0b6fea706}</UniqueIdentifier>
-    </Filter>
-  </ItemGroup>
-  <ItemGroup>
-    <ClInclude Include="Generator\Public\HashStringTable.h">
-      <Filter>Generator\Public</Filter>
-    </ClInclude>
-    <ClInclude Include="Generator\Public\Managers\CollisionManager.h">
-      <Filter>Generator\Public\Managers</Filter>
-    </ClInclude>
-    <ClInclude Include="Generator\Public\Managers\EnumManager.h">
-      <Filter>Generator\Public\Managers</Filter>
-    </ClInclude>
-    <ClInclude Include="Generator\Public\Managers\MemberManager.h">
-      <Filter>Generator\Public\Managers</Filter>
-    </ClInclude>
-    <ClInclude Include="Generator\Public\Managers\PackageManager.h">
-      <Filter>Generator\Public\Managers</Filter>
-    </ClInclude>
-    <ClInclude Include="Generator\Public\Wrappers\StructWrapper.h">
-      <Filter>Generator\Public\Wrappers</Filter>
-    </ClInclude>
-    <ClInclude Include="Generator\Public\Wrappers\EnumWrapper.h">
-      <Filter>Generator\Public\Wrappers</Filter>
-    </ClInclude>
-    <ClInclude Include="Generator\Public\Wrappers\MemberWrappers.h">
-      <Filter>Generator\Public\Wrappers</Filter>
-    </ClInclude>
-    <ClInclude Include="Generator\Public\Managers\DependencyManager.h">
-      <Filter>Generator\Public\Managers</Filter>
-    </ClInclude>
-    <ClInclude Include="Generator\Public\Managers\StructManager.h">
-      <Filter>Generator\Public\Managers</Filter>
-    </ClInclude>
-    <ClInclude Include="Generator\Public\Generators\CppGenerator.h">
-      <Filter>Generator\Public\Generators</Filter>
-    </ClInclude>
-    <ClInclude Include="Generator\Public\Generators\Generator.h">
-      <Filter>Generator\Public\Generators</Filter>
-    </ClInclude>
-    <ClInclude Include="Settings.h">
-      <Filter>Generator</Filter>
-    </ClInclude>
-    <ClInclude Include="Generator\Public\Generators\MappingGenerator.h">
-      <Filter>Generator\Public\Generators</Filter>
-    </ClInclude>
-    <ClInclude Include="Generator\Public\Generators\IDAMappingGenerator.h">
-      <Filter>Generator\Public\Generators</Filter>
-    </ClInclude>
-    <ClInclude Include="Generator\Public\PredefinedMembers.h">
-      <Filter>Generator\Public</Filter>
-    </ClInclude>
-    <ClInclude Include="Utils\Dumpspace\DSGen.h">
-      <Filter>Utils\Dumpspace</Filter>
-    </ClInclude>
-    <ClInclude Include="Utils\Compression\zstd.h">
-      <Filter>Utils\Compression</Filter>
-    </ClInclude>
-    <ClInclude Include="Utils\Json\json.hpp">
-      <Filter>Utils\Json</Filter>
-    </ClInclude>
-    <ClInclude Include="Generator\Public\Generators\DumpspaceGenerator.h">
-      <Filter>Generator\Public\Generators</Filter>
-    </ClInclude>
-    <ClInclude Include="Utils\Encoding\UnicodeNames.h">
-      <Filter>Utils</Filter>
-    </ClInclude>
-    <ClInclude Include="Utils\Encoding\UtfN.hpp">
-      <Filter>Utils\Encoding</Filter>
-    </ClInclude>
-    <ClInclude Include="Utils\Utils.h">
-      <Filter>Platform</Filter>
-    </ClInclude>
-    <ClInclude Include="Engine\Public\Unreal\UnrealContainers.h">
-      <Filter>Engine\Public\Unreal</Filter>
-    </ClInclude>
-    <ClInclude Include="Engine\Public\OffsetFinder\Offsets.h">
-      <Filter>Engine\Public\OffsetFinder</Filter>
-    </ClInclude>
-    <ClInclude Include="Engine\Public\OffsetFinder\OffsetFinder.h">
-      <Filter>Engine\Public\OffsetFinder</Filter>
-    </ClInclude>
-    <ClInclude Include="Engine\Public\Unreal\Enums.h">
-      <Filter>Engine\Public\Unreal</Filter>
-    </ClInclude>
-    <ClInclude Include="Engine\Public\Unreal\NameArray.h">
-      <Filter>Engine\Public\Unreal</Filter>
-    </ClInclude>
-    <ClInclude Include="Engine\Public\Unreal\ObjectArray.h">
-      <Filter>Engine\Public\Unreal</Filter>
-    </ClInclude>
-    <ClInclude Include="Engine\Public\Unreal\UnrealObjects.h">
-      <Filter>Engine\Public\Unreal</Filter>
-    </ClInclude>
-    <ClInclude Include="Engine\Public\Unreal\UnrealTypes.h">
-      <Filter>Engine\Public\Unreal</Filter>
-    </ClInclude>
-  </ItemGroup>
->>>>>>> 226fb4c6
+<?xml version="1.0" encoding="utf-8"?>
+<Project ToolsVersion="4.0" xmlns="http://schemas.microsoft.com/developer/msbuild/2003">
+  <ItemGroup>
+    <ClCompile Include="Main.cpp" />
+    <ClCompile Include="Generator\Private\Managers\CollisionManager.cpp">
+      <Filter>Generator\Private\Managers</Filter>
+    </ClCompile>
+    <ClCompile Include="Generator\Private\Managers\DependencyManager.cpp">
+      <Filter>Generator\Private\Managers</Filter>
+    </ClCompile>
+    <ClCompile Include="Generator\Private\Managers\EnumManager.cpp">
+      <Filter>Generator\Private\Managers</Filter>
+    </ClCompile>
+    <ClCompile Include="Generator\Private\Managers\MemberManager.cpp">
+      <Filter>Generator\Private\Managers</Filter>
+    </ClCompile>
+    <ClCompile Include="Generator\Private\Managers\StructManager.cpp">
+      <Filter>Generator\Private\Managers</Filter>
+    </ClCompile>
+    <ClCompile Include="Generator\Private\Wrappers\EnumWrapper.cpp">
+      <Filter>Generator\Private\Wrappers</Filter>
+    </ClCompile>
+    <ClCompile Include="Generator\Private\Wrappers\MemberWrappers.cpp">
+      <Filter>Generator\Private\Wrappers</Filter>
+    </ClCompile>
+    <ClCompile Include="Generator\Private\Wrappers\StructWrapper.cpp">
+      <Filter>Generator\Private\Wrappers</Filter>
+    </ClCompile>
+    <ClCompile Include="Generator\Private\Generators\CppGenerator.cpp">
+      <Filter>Generator\Private\Generators</Filter>
+    </ClCompile>
+    <ClCompile Include="Generator\Private\Generators\Generator.cpp">
+      <Filter>Generator\Private\Generators</Filter>
+    </ClCompile>
+    <ClCompile Include="Generator\Private\HashStringTable.cpp">
+      <Filter>Generator\Private</Filter>
+    </ClCompile>
+    <ClCompile Include="Generator\Private\Managers\PackageManager.cpp">
+      <Filter>Generator\Private\Managers</Filter>
+    </ClCompile>
+    <ClCompile Include="Generator\Private\Generators\MappingGenerator.cpp">
+      <Filter>Generator\Private\Generators</Filter>
+    </ClCompile>
+    <ClCompile Include="Generator\Private\Generators\IDAMappingGenerator.cpp">
+      <Filter>Generator\Private\Generators</Filter>
+    </ClCompile>
+    <ClCompile Include="Utils\Dumpspace\DSGen.cpp">
+      <Filter>Utils\Dumpspace</Filter>
+    </ClCompile>
+    <ClCompile Include="Utils\Compression\zstd.c">
+      <Filter>Utils\Compression</Filter>
+    </ClCompile>
+    <ClCompile Include="Generator\Private\Generators\DumpspaceGenerator.cpp">
+      <Filter>Generator\Private\Generators</Filter>
+    </ClCompile>
+    <ClCompile Include="Engine\Private\OffsetFinder\Offsets.cpp">
+      <Filter>Engine\Private\OffsetFinder</Filter>
+    </ClCompile>
+    <ClCompile Include="Engine\Private\Unreal\NameArray.cpp">
+      <Filter>Engine\Private\Unreal</Filter>
+    </ClCompile>
+    <ClCompile Include="Engine\Private\Unreal\ObjectArray.cpp">
+      <Filter>Engine\Private\Unreal</Filter>
+    </ClCompile>
+    <ClCompile Include="Engine\Private\Unreal\UnrealObjects.cpp">
+      <Filter>Engine\Private\Unreal</Filter>
+    </ClCompile>
+    <ClCompile Include="Engine\Private\Unreal\UnrealTypes.cpp">
+      <Filter>Engine\Private\Unreal</Filter>
+    </ClCompile>
+    <ClCompile Include="Engine\Private\OffsetFinder\OffsetFinder.cpp">
+      <Filter>Engine\Private\OffsetFinder</Filter>
+    </ClCompile>
+    <ClCompile Include="Settings.cpp">
+      <Filter>Generator</Filter>
+    </ClCompile>
+  </ItemGroup>
+  <ItemGroup>
+    <Filter Include="Engine">
+      <UniqueIdentifier>{0b2e1251-929c-4f5b-bd97-9f43d1e3d1a5}</UniqueIdentifier>
+    </Filter>
+    <Filter Include="Engine\Private">
+      <UniqueIdentifier>{c14865ec-9225-40d7-ab6c-b7f7011841e2}</UniqueIdentifier>
+    </Filter>
+    <Filter Include="Engine\Public">
+      <UniqueIdentifier>{b5a6970c-66b5-4546-8bc3-8bc17d28045a}</UniqueIdentifier>
+    </Filter>
+    <Filter Include="Utils">
+      <UniqueIdentifier>{da88a5f5-413a-4b03-9503-d846f46c9162}</UniqueIdentifier>
+    </Filter>
+    <Filter Include="Generator">
+      <UniqueIdentifier>{0b1b2a6f-5a40-495a-8226-c3a327549ed4}</UniqueIdentifier>
+    </Filter>
+    <Filter Include="Generator\Public">
+      <UniqueIdentifier>{73815208-262e-4c07-ad93-0ffc74b48976}</UniqueIdentifier>
+    </Filter>
+    <Filter Include="Generator\Private">
+      <UniqueIdentifier>{d7d31e29-fabc-4f1a-94be-53c5f4940c91}</UniqueIdentifier>
+    </Filter>
+    <Filter Include="Generator\Public\Managers">
+      <UniqueIdentifier>{94e86c4a-a3b6-4bff-823c-cc84621b8862}</UniqueIdentifier>
+    </Filter>
+    <Filter Include="Generator\Private\Managers">
+      <UniqueIdentifier>{93439fa6-5477-4ea1-be46-bd0fee46237b}</UniqueIdentifier>
+    </Filter>
+    <Filter Include="Generator\Public\Wrappers">
+      <UniqueIdentifier>{4cae6d93-ad23-4c27-9bb0-3d556ffebd69}</UniqueIdentifier>
+    </Filter>
+    <Filter Include="Generator\Private\Wrappers">
+      <UniqueIdentifier>{23b14467-832b-4850-87dd-b450adf2c145}</UniqueIdentifier>
+    </Filter>
+    <Filter Include="Generator\Private\Generators">
+      <UniqueIdentifier>{53bc2117-a7ae-49a1-8463-74f51d3a94df}</UniqueIdentifier>
+    </Filter>
+    <Filter Include="Generator\Public\Generators">
+      <UniqueIdentifier>{de34ddb1-4f8d-4224-8d8e-a7cd966d3d86}</UniqueIdentifier>
+    </Filter>
+    <Filter Include="Utils\Compression">
+      <UniqueIdentifier>{586453ff-9ea9-4e66-a54c-30654e0e6113}</UniqueIdentifier>
+    </Filter>
+    <Filter Include="Utils\Dumpspace">
+      <UniqueIdentifier>{5c4c0ad6-3e5e-4c90-b98f-bcfa3d46d671}</UniqueIdentifier>
+    </Filter>
+    <Filter Include="Utils\Json">
+      <UniqueIdentifier>{34aabb03-f73e-4107-b4ee-e7afa15b111d}</UniqueIdentifier>
+    </Filter>
+    <Filter Include="Utils\Encoding">
+      <UniqueIdentifier>{6b25c48b-0bb2-4044-85fc-d02953c8f851}</UniqueIdentifier>
+    </Filter>
+    <Filter Include="Platform">
+      <UniqueIdentifier>{4dec28e1-d87c-4f69-82ae-603871d83532}</UniqueIdentifier>
+    </Filter>
+    <Filter Include="Engine\Private\OffsetFinder">
+      <UniqueIdentifier>{11187eea-81fe-46e6-bef6-50834d0acbcd}</UniqueIdentifier>
+    </Filter>
+    <Filter Include="Engine\Private\Unreal">
+      <UniqueIdentifier>{0ed132d4-92ff-4361-959d-6fd6f0d32a10}</UniqueIdentifier>
+    </Filter>
+    <Filter Include="Engine\Public\OffsetFinder">
+      <UniqueIdentifier>{6e7170b5-e9e8-472a-a89a-a3a252996297}</UniqueIdentifier>
+    </Filter>
+    <Filter Include="Engine\Public\Unreal">
+      <UniqueIdentifier>{6a98b5e0-152b-44ed-a5f7-03f0b6fea706}</UniqueIdentifier>
+    </Filter>
+  </ItemGroup>
+  <ItemGroup>
+    <ClInclude Include="Generator\Public\HashStringTable.h">
+      <Filter>Generator\Public</Filter>
+    </ClInclude>
+    <ClInclude Include="Generator\Public\Managers\CollisionManager.h">
+      <Filter>Generator\Public\Managers</Filter>
+    </ClInclude>
+    <ClInclude Include="Generator\Public\Managers\EnumManager.h">
+      <Filter>Generator\Public\Managers</Filter>
+    </ClInclude>
+    <ClInclude Include="Generator\Public\Managers\MemberManager.h">
+      <Filter>Generator\Public\Managers</Filter>
+    </ClInclude>
+    <ClInclude Include="Generator\Public\Managers\PackageManager.h">
+      <Filter>Generator\Public\Managers</Filter>
+    </ClInclude>
+    <ClInclude Include="Generator\Public\Wrappers\StructWrapper.h">
+      <Filter>Generator\Public\Wrappers</Filter>
+    </ClInclude>
+    <ClInclude Include="Generator\Public\Wrappers\EnumWrapper.h">
+      <Filter>Generator\Public\Wrappers</Filter>
+    </ClInclude>
+    <ClInclude Include="Generator\Public\Wrappers\MemberWrappers.h">
+      <Filter>Generator\Public\Wrappers</Filter>
+    </ClInclude>
+    <ClInclude Include="Generator\Public\Managers\DependencyManager.h">
+      <Filter>Generator\Public\Managers</Filter>
+    </ClInclude>
+    <ClInclude Include="Generator\Public\Managers\StructManager.h">
+      <Filter>Generator\Public\Managers</Filter>
+    </ClInclude>
+    <ClInclude Include="Generator\Public\Generators\CppGenerator.h">
+      <Filter>Generator\Public\Generators</Filter>
+    </ClInclude>
+    <ClInclude Include="Generator\Public\Generators\Generator.h">
+      <Filter>Generator\Public\Generators</Filter>
+    </ClInclude>
+    <ClInclude Include="Settings.h">
+      <Filter>Generator</Filter>
+    </ClInclude>
+    <ClInclude Include="Generator\Public\Generators\MappingGenerator.h">
+      <Filter>Generator\Public\Generators</Filter>
+    </ClInclude>
+    <ClInclude Include="Generator\Public\Generators\IDAMappingGenerator.h">
+      <Filter>Generator\Public\Generators</Filter>
+    </ClInclude>
+    <ClInclude Include="Generator\Public\PredefinedMembers.h">
+      <Filter>Generator\Public</Filter>
+    </ClInclude>
+    <ClInclude Include="Utils\Dumpspace\DSGen.h">
+      <Filter>Utils\Dumpspace</Filter>
+    </ClInclude>
+    <ClInclude Include="Utils\Compression\zstd.h">
+      <Filter>Utils\Compression</Filter>
+    </ClInclude>
+    <ClInclude Include="Utils\Json\json.hpp">
+      <Filter>Utils\Json</Filter>
+    </ClInclude>
+    <ClInclude Include="Generator\Public\Generators\DumpspaceGenerator.h">
+      <Filter>Generator\Public\Generators</Filter>
+    </ClInclude>
+    <ClInclude Include="Utils\Encoding\UnicodeNames.h">
+      <Filter>Utils</Filter>
+    </ClInclude>
+    <ClInclude Include="Utils\Encoding\UtfN.hpp">
+      <Filter>Utils\Encoding</Filter>
+    </ClInclude>
+    <ClInclude Include="Utils\Utils.h">
+      <Filter>Platform</Filter>
+    </ClInclude>
+    <ClInclude Include="Engine\Public\Unreal\UnrealContainers.h">
+      <Filter>Engine\Public\Unreal</Filter>
+    </ClInclude>
+    <ClInclude Include="Engine\Public\OffsetFinder\Offsets.h">
+      <Filter>Engine\Public\OffsetFinder</Filter>
+    </ClInclude>
+    <ClInclude Include="Engine\Public\OffsetFinder\OffsetFinder.h">
+      <Filter>Engine\Public\OffsetFinder</Filter>
+    </ClInclude>
+    <ClInclude Include="Engine\Public\Unreal\Enums.h">
+      <Filter>Engine\Public\Unreal</Filter>
+    </ClInclude>
+    <ClInclude Include="Engine\Public\Unreal\NameArray.h">
+      <Filter>Engine\Public\Unreal</Filter>
+    </ClInclude>
+    <ClInclude Include="Engine\Public\Unreal\ObjectArray.h">
+      <Filter>Engine\Public\Unreal</Filter>
+    </ClInclude>
+    <ClInclude Include="Engine\Public\Unreal\UnrealObjects.h">
+      <Filter>Engine\Public\Unreal</Filter>
+    </ClInclude>
+    <ClInclude Include="Engine\Public\Unreal\UnrealTypes.h">
+      <Filter>Engine\Public\Unreal</Filter>
+    </ClInclude>
+  </ItemGroup>
 </Project>