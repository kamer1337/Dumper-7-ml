--- conflicted
+++ resolved
@@ -2863,11 +2863,7 @@
 	int32 GetObjectIndex(class UClass* Class);
 
 	/* FName represented as a uint64. */
-<<<<<<< HEAD
-    uint64 GetObjFNameAsUInt64(class UClass* Class);
-=======
 	uint64 GetObjFNameAsUInt64(class UClass* Class);
->>>>>>> edbd0bf0
 
 	UObject* GetObjectByIndex(int32 Index);
 
@@ -2898,11 +2894,7 @@
 
 uint64 BasicFilesImpleUtils::GetObjFNameAsUInt64(class UClass* Class)
 {
-<<<<<<< HEAD
-    return *reinterpret_cast<uint64*>(&Class->Name);
-=======
 	return *reinterpret_cast<uint64*>(&Class->Name);
->>>>>>> edbd0bf0
 }
 
 class UObject* BasicFilesImpleUtils::GetObjectByIndex(int32 Index)
@@ -2954,50 +2946,6 @@
 template<StringLiteral Name, bool bIsFullName = false, StringLiteral NonFullName = "">
 class UClass* StaticBPGeneratedClassImpl()
 {
-<<<<<<< HEAD
-    /* Could be external function, not really unique to this StaticClass functon */
-    static auto SetClassIndex = [](UClass* Class, int32& Index, uint64& ClassName) -> UClass*
-    {
-        if (Class)
-        {
-            Index = BasicFilesImpleUtils::GetObjectIndex(Class);
-            ClassName = BasicFilesImpleUtils::GetObjFNameAsUInt64(Class);
-        }
-
-        return Class;
-    };
-
-    static int32 ClassIdx = 0x0;
-    static uint64 ClassName = 0x0;
-
-    /* Use the full name to find an object */
-    if constexpr (bIsFullName)
-    {
-        if (ClassIdx == 0x0) [[unlikely]]
-            return SetClassIndex(BasicFilesImpleUtils::FindClassByFullName(Name), ClassIdx, ClassName);
-
-        UClass* ClassObj = static_cast<UClass*>(BasicFilesImpleUtils::GetObjectByIndex(ClassIdx));
-
-        /* Could use cast flags too to save some string comparisons */
-        if (!ClassObj || BasicFilesImpleUtils::GetObjFNameAsUInt64(ClassObj) != ClassName)
-            return SetClassIndex(BasicFilesImpleUtils::FindClassByFullName(Name), ClassIdx, ClassName);
-
-        return ClassObj;
-    }
-    else /* Default, use just the name to find an object*/
-    {
-        if (ClassIdx == 0x0) [[unlikely]]
-            return SetClassIndex(BasicFilesImpleUtils::FindClassByName(Name), ClassIdx, ClassName);
-
-        UClass* ClassObj = static_cast<UClass*>(BasicFilesImpleUtils::GetObjectByIndex(ClassIdx));
-
-        /* Could use cast flags too to save some string comparisons */
-        if (!ClassObj || BasicFilesImpleUtils::GetObjFNameAsUInt64(ClassObj) != ClassName)
-            return SetClassIndex(BasicFilesImpleUtils::FindClassByName(Name), ClassIdx, ClassName);
-
-        return ClassObj;
-    }
-=======
 	/* Could be external function, not really unique to this StaticClass functon */
 	static auto SetClassIndex = [](UClass* Class, int32& Index, uint64& ClassName) -> UClass*
 	{
@@ -3040,7 +2988,6 @@
 
 		return ClassObj;
 	}
->>>>>>> edbd0bf0
 }
 )";
 
