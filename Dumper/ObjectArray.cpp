--- conflicted
+++ resolved
@@ -299,7 +299,6 @@
 		{
 			OutPackagesWithMembers[Object.GetOutermost().GetIndex()].push_back(Object.GetIndex());
 
-<<<<<<< HEAD
 			UEStruct ObjAsStruct = Object.Cast<UEStruct>();
 			UEStruct Super = ObjAsStruct.GetSuper();
 
@@ -320,15 +319,6 @@
 			if (LowestOffset != 0xFFFFFF)
 			{
 				for (UEStruct S = Super; S; S = S.GetSuper())
-=======
-			if (!Object.IsA(EClassCastFlags::UFunction))
-			{
-				UEStruct ObjAsStruct = Object.Cast<UEStruct>();
-			
-				int32 LowestOffset = 0xFFFFFF;
-			
-				if (UEStruct Super = ObjAsStruct.GetSuper())
->>>>>>> 73f5b165
 				{
 					auto It = UEStruct::StructSizes.find(S.GetIndex());
 
@@ -336,33 +326,9 @@
 					{
 						It->second = LowestOffset;
 					}
-<<<<<<< HEAD
 					else
 					{
 						UEStruct::StructSizes[S.GetIndex()] = (LowestOffset < S.GetStructSize() ? LowestOffset : S.GetStructSize());
-=======
-			
-					if (LowestOffset != 0xFFFFFF)
-					{
-						for (UEStruct S = Super; S; S = S.GetSuper())
-						{
-							auto It = UEStruct::StructSizes.find(S.GetIndex());
-							if (It != UEStruct::StructSizes.end())
-							{
-								if (It->second > LowestOffset)
-								{
-									It->second = LowestOffset;
-								}
-							}
-							else
-							{
-								UEStruct::StructSizes[S.GetIndex()] = (LowestOffset < S.GetStructSize() ? LowestOffset : S.GetStructSize());
-							}
-			
-							if (S.HasMembers())
-								break;
-						}
->>>>>>> 73f5b165
 					}
 
 					if (S.HasMembers())
@@ -374,11 +340,7 @@
 		{
 			OutPackagesWithMembers[Object.GetOutermost().GetIndex()].push_back(Object.GetIndex());
 		}
-<<<<<<< HEAD
 		else if (Object.IsA(EClassCastFlags::EnumProperty) && Object.Cast<UEEnumProperty>().GetSize() != 1)
-=======
-		else if (Object.IsA(EClassCastFlags::UEnumProperty))
->>>>>>> 73f5b165
 		{
 			static auto DelegateInlinePropertyClass = ObjectArray::FindClassFast("MulticastInlineDelegateProperty");
 
