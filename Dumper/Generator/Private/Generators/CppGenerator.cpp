#include <vector>
#include <array>

#include "Unreal/ObjectArray.h"
#include "Generators/CppGenerator.h"
#include "Wrappers/MemberWrappers.h"
#include "Managers/MemberManager.h"

#include "../Settings.h"

constexpr std::string GetTypeFromSize(uint8 Size)
{
	switch (Size)
	{
	case 1:
		return "uint8";
	case 2:
		return "uint16";
	case 4:
		return "uint32";
	case 8:
		return "uint64";
	default:
		return "INVALID_TYPE_SIZE_FOR_BIT_PADDING";
	}
}

std::string CppGenerator::MakeMemberString(const std::string& Type, const std::string& Name, std::string&& Comment)
{
	//<tab><--45 chars--><-------50 chars----->
	//     Type          MemberName;           // Comment
	int NumSpacesToComment;

	if (Type.length() < 45)
	{
		NumSpacesToComment = 50;
	}
	else if ((Type.length() + Name.length()) > 95)
	{
		NumSpacesToComment = 1;
	}
	else
	{
		NumSpacesToComment = 50 - (Type.length() - 45);
	}

	return std::format("\t{:{}} {:{}} // {}\n", Type, 45, Name + ";", NumSpacesToComment, std::move(Comment));
}

std::string CppGenerator::MakeMemberStringWithoutName(const std::string& Type)
{
	return '\t' + Type + ";\n";
}

std::string CppGenerator::GenerateBytePadding(const int32 Offset, const int32 PadSize, std::string&& Reason)
{
	return MakeMemberString("uint8", std::format("Pad_{:X}[0x{:X}]", Offset, PadSize), std::format("0x{:04X}(0x{:04X})({})", Offset, PadSize, std::move(Reason)));
}

std::string CppGenerator::GenerateBitPadding(uint8 UnderlayingSizeBytes, const uint8 PrevBitPropertyEndBit, const int32 Offset, const int32 PadSize, std::string&& Reason)
{
	return MakeMemberString(GetTypeFromSize(UnderlayingSizeBytes), std::format("BitPad_{:X}_{:X} : {:X}", Offset, PrevBitPropertyEndBit, PadSize), std::format("0x{:04X}(0x{:04X})({})", Offset, UnderlayingSizeBytes, std::move(Reason)));
}

std::string CppGenerator::GenerateMembers(const StructWrapper& Struct, const MemberManager& Members, int32 SuperSize, int32 SuperLastMemberEnd, int32 SuperAlign, int32 PackageIndex)
{
	constexpr uint64 EstimatedCharactersPerLine = 0xF0;

	const bool bIsUnion = Struct.IsUnion();

	std::string OutMembers;
	OutMembers.reserve(Members.GetNumMembers() * EstimatedCharactersPerLine);

	bool bEncounteredZeroSizedVariable = false;
	bool bEncounteredStaticVariable = false;
	bool bAddedSpaceZeroSized = false;
	bool bAddedSpaceStatic = false;

	auto AddSpaceBetweenSticAndNormalMembers = [&](const PropertyWrapper& Member)
	{
		if (!bAddedSpaceStatic && bEncounteredZeroSizedVariable && !Member.IsZeroSizedMember()) [[unlikely]]
		{
			OutMembers += '\n';
			bAddedSpaceZeroSized = true;
		}

		if (!bAddedSpaceStatic && bEncounteredStaticVariable && !Member.IsStatic()) [[unlikely]]
		{
			OutMembers += '\n';
			bAddedSpaceStatic = true;
		}

		bEncounteredZeroSizedVariable = Member.IsZeroSizedMember();
		bEncounteredStaticVariable = Member.IsStatic() && !Member.IsZeroSizedMember();
	};

	bool bLastPropertyWasBitField = false;

	int32 PrevPropertyEnd = SuperSize;
	int32 PrevBitPropertyEnd = 0;
	int32 PrevBitPropertyEndBit = 1;

	uint8 PrevBitPropertySize = 0x1;
	int32 PrevBitPropertyOffset = 0x0;
	uint64 PrevNumBitsInUnderlayingType = 0x8;

	const int32 SuperTrailingPaddingSize = SuperSize - SuperLastMemberEnd;
	bool bIsFirstSizedMember = true;

	for (const PropertyWrapper& Member : Members.IterateMembers())
	{
		AddSpaceBetweenSticAndNormalMembers(Member);

		const int32 MemberOffset = Member.GetOffset();
		const int32 MemberSize = Member.GetSize();

		const int32 CurrentPropertyEnd = MemberOffset + MemberSize;

		std::string Comment = std::format("0x{:04X}(0x{:04X})({})", MemberOffset, MemberSize, Member.GetFlagsOrCustomComment());

		const bool bIsBitField = Member.IsBitField();

		/* Padding between two bitfields at different byte-offsets */
		if (CurrentPropertyEnd > PrevPropertyEnd && bLastPropertyWasBitField && bIsBitField && PrevBitPropertyEndBit < PrevNumBitsInUnderlayingType && !bIsUnion)
		{
			OutMembers += GenerateBitPadding(PrevBitPropertySize, PrevBitPropertyEndBit, PrevBitPropertyOffset, PrevNumBitsInUnderlayingType - PrevBitPropertyEndBit, "Fixing Bit-Field Size For New Byte [ Dumper-7 ]");
			PrevBitPropertyEndBit = 0;
		}

		if (MemberOffset > PrevPropertyEnd && !bIsUnion)
			OutMembers += GenerateBytePadding(PrevPropertyEnd, MemberOffset - PrevPropertyEnd, "Fixing Size After Last Property [ Dumper-7 ]");

		bIsFirstSizedMember = Member.IsZeroSizedMember() || Member.IsStatic();

		if (bIsBitField)
		{
			uint8 BitFieldIndex = Member.GetBitIndex();
			uint8 BitSize = Member.GetBitCount();

			if (CurrentPropertyEnd > PrevPropertyEnd)
				PrevBitPropertyEndBit = 0x0;

			std::string BitfieldInfoComment = std::format("BitIndex: 0x{:02X}, PropSize: 0x{:04X} ({})", BitFieldIndex, MemberSize, Member.GetFlagsOrCustomComment());
			Comment = std::format("0x{:04X}(0x{:04X})({})", MemberOffset, MemberSize, BitfieldInfoComment);

			if (PrevBitPropertyEnd < MemberOffset)
				PrevBitPropertyEndBit = 0;

			if (PrevBitPropertyEndBit < BitFieldIndex && !bIsUnion)
				OutMembers += GenerateBitPadding(MemberSize, PrevBitPropertyEndBit, MemberOffset, BitFieldIndex - PrevBitPropertyEndBit, "Fixing Bit-Field Size Between Bits [ Dumper-7 ]");

			PrevBitPropertyEndBit = BitFieldIndex + BitSize;
			PrevBitPropertyEnd = MemberOffset  + MemberSize;

			PrevBitPropertySize = MemberSize;
			PrevBitPropertyOffset = MemberOffset;

			PrevNumBitsInUnderlayingType = (MemberSize * 0x8);
		}

		bLastPropertyWasBitField = bIsBitField;

		if (!Member.IsStatic()) [[likely]]
			PrevPropertyEnd = MemberOffset + (MemberSize * Member.GetArrayDim());

		std::string MemberName = Member.GetName();

		if (Member.GetArrayDim() > 1)
		{
			MemberName += std::format("[0x{:X}]", Member.GetArrayDim());
		}
		else if (bIsBitField)
		{
			MemberName += (" : " + std::to_string(Member.GetBitCount()));
		}

		if (Member.HasDefaultValue()) [[unlikely]]
			MemberName += (" = " + Member.GetDefaultValue());

		const bool bAllowForConstPtrMembers = Struct.IsFunction();

		/* using directives */
		if (Member.IsZeroSizedMember()) [[unlikely]]
		{
			OutMembers += MakeMemberStringWithoutName(GetMemberTypeString(Member, PackageIndex, bAllowForConstPtrMembers));
		}
		else [[likely]]
		{
			OutMembers += MakeMemberString(GetMemberTypeString(Member, PackageIndex, bAllowForConstPtrMembers), MemberName, std::move(Comment));
		}
	}

	const int32 MissingByteCount = Struct.GetUnalignedSize() - PrevPropertyEnd;

	if (MissingByteCount > 0x0 /* >=Struct.GetAlignment()*/)
		OutMembers += GenerateBytePadding(PrevPropertyEnd, MissingByteCount, "Fixing Struct Size After Last Property [ Dumper-7 ]");

	return OutMembers;
}

CppGenerator::FunctionInfo CppGenerator::GenerateFunctionInfo(const FunctionWrapper& Func)
{
	FunctionInfo RetFuncInfo;

	if (Func.IsPredefined())
	{
		RetFuncInfo.RetType = Func.GetPredefFuncReturnType();
		RetFuncInfo.FuncNameWithParams = Func.GetPredefFuncNameWithParams();

		return RetFuncInfo;
	}

	MemberManager FuncParams = Func.GetMembers();

	RetFuncInfo.FuncFlags = Func.GetFunctionFlags();
	RetFuncInfo.bIsReturningVoid = true;
	RetFuncInfo.RetType = "void";
	RetFuncInfo.FuncNameWithParams = Func.GetName() + "(";

	bool bIsFirstParam = true;

	RetFuncInfo.UnrealFuncParams.reserve(5);

	for (const PropertyWrapper& Param : FuncParams.IterateMembers())
	{
		if (!Param.HasPropertyFlags(EPropertyFlags::Parm))
			continue;

		std::string Type = GetMemberTypeString(Param);

		const bool bIsConst = Param.HasPropertyFlags(EPropertyFlags::ConstParm);

		ParamInfo PInfo;

		const bool bIsRef = Param.HasPropertyFlags(EPropertyFlags::ReferenceParm);
		const bool bIsOut = bIsRef || Param.HasPropertyFlags(EPropertyFlags::OutParm);
		const bool bIsRet = Param.IsReturnParam();

		if (bIsConst && (!bIsOut || bIsRef || bIsRet))
			Type = "const " + Type;

		if (Param.IsReturnParam())
		{
			RetFuncInfo.RetType = Type;
			RetFuncInfo.bIsReturningVoid = false;

			PInfo.PropFlags = Param.GetPropertyFlags();
			PInfo.bIsConst = false;
			PInfo.Name = Param.GetName();
			PInfo.Type = Type;
			PInfo.bIsRetParam = true;
			RetFuncInfo.UnrealFuncParams.push_back(PInfo);
			continue;
		}

		const bool bIsMoveType = Param.IsType(EClassCastFlags::StructProperty | EClassCastFlags::ArrayProperty | EClassCastFlags::StrProperty | EClassCastFlags::TextProperty | EClassCastFlags::MapProperty | EClassCastFlags::SetProperty);

		if (bIsOut)
			Type += bIsRef ? '&' : '*';

		if (!bIsOut && !bIsRef && bIsMoveType)
		{
			Type += "&";

			if (!bIsConst)
				Type = "const " + Type;
		}

		std::string ParamName = Param.GetName();

		PInfo.bIsOutPtr = bIsOut && !bIsRef;
		PInfo.bIsOutRef = bIsOut && bIsRef;
		PInfo.bIsMoveParam = bIsMoveType;
		PInfo.bIsRetParam = false;
		PInfo.bIsConst = bIsConst;
		PInfo.PropFlags = Param.GetPropertyFlags();
		PInfo.Name = ParamName;
		PInfo.Type = Type;
		RetFuncInfo.UnrealFuncParams.push_back(PInfo);

		if (!bIsFirstParam)
			RetFuncInfo.FuncNameWithParams += ", ";

		RetFuncInfo.FuncNameWithParams += Type + " " + ParamName;

		bIsFirstParam = false;
	}

	RetFuncInfo.FuncNameWithParams += ")";

	return RetFuncInfo;
}

std::string CppGenerator::GenerateSingleFunction(const FunctionWrapper& Func, const std::string& StructName, StreamType& FunctionFile, StreamType& ParamFile)
{
	namespace CppSettings = Settings::CppGenerator;

	std::string InHeaderFunctionText;

	FunctionInfo FuncInfo = GenerateFunctionInfo(Func);

	const bool bHasInlineBody = Func.HasInlineBody();
	const std::string TemplateText = (bHasInlineBody && Func.HasCustomTemplateText() ? (Func.GetPredefFunctionCustomTemplateText() + "\n\t") : "");

	const bool bIsConstFunc = Func.IsConst() && !Func.IsStatic();

	// Function declaration and inline-body generation
	InHeaderFunctionText += std::format("\t{}{}{} {}{}", TemplateText, (Func.IsStatic() ? "static " : ""), FuncInfo.RetType, FuncInfo.FuncNameWithParams, bIsConstFunc ? " const" : "");
	InHeaderFunctionText += (bHasInlineBody ? ("\n\t" + Func.GetPredefFunctionInlineBody()) : ";") + "\n";

	if (bHasInlineBody)
		return InHeaderFunctionText;

	if (Func.IsPredefined())
	{
		std::string CustomComment = Func.GetPredefFunctionCustomComment();

		FunctionFile << std::format(R"(
// Predefined Function
{}
{} {}::{}{}
{}

)"
, !CustomComment.empty() ? ("// " + CustomComment + '\n') : ""
, Func.GetPredefFuncReturnType()
, StructName
, Func.GetPredefFuncNameWithParamsForCppFile()
, bIsConstFunc ? " const" : ""
, Func.GetPredefFunctionBody());

		return InHeaderFunctionText;
	}

	std::string ParamStructName = Func.GetParamStructName();

	// Parameter struct generation for unreal-functions
	if (!Func.IsPredefined() && Func.GetParamStructSize() > 0x0)
		GenerateStruct(Func.AsStruct(), ParamFile, FunctionFile, ParamFile, -1, ParamStructName);


	std::string ParamVarCreationString = std::format(R"(
	{}{} Parms{{}};
)", CppSettings::ParamNamespaceName ? std::format("{}::", CppSettings::ParamNamespaceName) : "", ParamStructName);

	constexpr const char* StoreFunctionFlagsString = R"(
	auto Flgs = Func->FunctionFlags;
	Func->FunctionFlags |= 0x400;
)";

	std::string ParamDescriptionCommentString = "// Parameters:\n";
	std::string ParamAssignments;
	std::string OutPtrAssignments;
	std::string OutRefAssignments;

	const bool bHasParams = !FuncInfo.UnrealFuncParams.empty();
	bool bHasParamsToInit = false;
	bool bHasOutPtrParamsToInit = false;
	bool bHasOutRefParamsToInit = false;

	for (const ParamInfo& PInfo : FuncInfo.UnrealFuncParams)
	{
		ParamDescriptionCommentString += std::format("// {:{}}{:{}}({})\n", PInfo.Type, 40, PInfo.Name, 55, StringifyPropertyFlags(PInfo.PropFlags));

		if (PInfo.bIsRetParam)
			continue;

		if (PInfo.bIsOutPtr)
		{
			OutPtrAssignments += !PInfo.bIsMoveParam ? std::format(R"(

	if ({0} != nullptr)
		*{0} = Parms.{0};)", PInfo.Name) : std::format(R"(

	if ({0} != nullptr)
		*{0} = std::move(Parms.{0});)", PInfo.Name);
			bHasOutPtrParamsToInit = true;
		}
		else
		{
			ParamAssignments += PInfo.bIsMoveParam ? std::format("\tParms.{0} = std::move({0});\n", PInfo.Name) : std::format("\tParms.{0} = {0};\n", PInfo.Name);
			bHasParamsToInit = true;
		}

		if (PInfo.bIsOutRef && !PInfo.bIsConst)
		{
			OutRefAssignments += PInfo.bIsMoveParam ? std::format("\n\t{0} = std::move(Parms.{0});", PInfo.Name) : std::format("\n\t{0} = Parms.{0};", PInfo.Name);
			bHasOutRefParamsToInit = true;
		}
	}

	ParamAssignments = '\n' + ParamAssignments;
	OutRefAssignments = '\n' + OutRefAssignments;

	constexpr const char* RestoreFunctionFlagsString = R"(

	Func->FunctionFlags = Flgs;)";

	constexpr const char* ReturnValueString = R"(

	return Parms.ReturnValue;)";

	UEFunction UnrealFunc = Func.GetUnrealFunction();

	const bool bIsNativeFunc = Func.HasFunctionFlag(EFunctionFlags::Native);

	static auto PrefixQuotsWithBackslash = [](std::string&& Str) -> std::string
	{
		for (int i = 0; i < Str.size(); i++)
		{
			if (Str[i] == '"')
			{
				Str.insert(i, "\\");
				i++;
			}
		}

		return Str;
	};

	std::string FixedOuterName = PrefixQuotsWithBackslash(UnrealFunc.GetOuter().GetName());
	std::string FixedFunctionName = PrefixQuotsWithBackslash(UnrealFunc.GetName());

	// Function implementation generation
	std::string FunctionImplementation = std::format(R"(
// {}
// ({})
{}
{} {}::{}{}
{{
	static class UFunction* Func = nullptr;

	if (Func == nullptr)
		Func = {}->GetFunction("{}", "{}");
{}{}{}
	{}ProcessEvent(Func, {});{}{}{}{}
}}

)", UnrealFunc.GetFullName()
, StringifyFunctionFlags(FuncInfo.FuncFlags)
, bHasParams ? ParamDescriptionCommentString : ""
, FuncInfo.RetType
, StructName
, FuncInfo.FuncNameWithParams
, bIsConstFunc ? " const" : ""
, Func.IsStatic() ? "StaticClass()" : Func.IsInInterface() ? "AsUObject()->Class" : "Class"
, FixedOuterName
, FixedFunctionName
, bHasParams ? ParamVarCreationString : ""
, bHasParamsToInit ? ParamAssignments : ""
, bIsNativeFunc ? StoreFunctionFlagsString : ""
, Func.IsStatic() ? "GetDefaultObj()->" : Func.IsInInterface() ? "AsUObject()->" : "UObject::"
, bHasParams ? "&Parms" : "nullptr"
, bIsNativeFunc ? RestoreFunctionFlagsString : ""
, bHasOutRefParamsToInit ? OutRefAssignments : ""
, bHasOutPtrParamsToInit ? OutPtrAssignments : ""
, !FuncInfo.bIsReturningVoid ? ReturnValueString : "");

	FunctionFile << FunctionImplementation;

	return InHeaderFunctionText;
}

std::string CppGenerator::GenerateFunctions(const StructWrapper& Struct, const MemberManager& Members, const std::string& StructName, StreamType& FunctionFile, StreamType& ParamFile)
{
	namespace CppSettings = Settings::CppGenerator;

	static PredefinedFunction StaticClass;
	static PredefinedFunction GetDefaultObj;

	static PredefinedFunction Interface_AsObject;
	static PredefinedFunction Interface_AsObject_Const;

	if (StaticClass.NameWithParams.empty())
		StaticClass = {
		.CustomComment = "Used with 'IsA' to check if an object is of a certain type",
		.ReturnType = "class UClass*",
		.NameWithParams = "StaticClass()",

		.bIsStatic = true,
		.bIsConst = false,
		.bIsBodyInline = true,
	};

	if (GetDefaultObj.NameWithParams.empty())
		GetDefaultObj = {
		.CustomComment = "Only use the default object to call \"static\" functions",
		.NameWithParams = "GetDefaultObj()",

		.bIsStatic = true,
		.bIsConst = false,
		.bIsBodyInline = true,
	};
	if (Interface_AsObject.NameWithParams.empty())
	{
		Interface_AsObject = {
		.CustomComment = "UObject inheritance was removed from interfaces to avoid virtual inheritance in the SDK.",
		.ReturnType = "class UObject*",
		.NameWithParams = "AsUObject()",

		.bIsStatic = false,
		.bIsConst = false,
		.bIsBodyInline = true,
		};

		Interface_AsObject.Body = "{\n\treturn reinterpret_cast<UObject*>(this);\n}";
	}

	if (Interface_AsObject_Const.NameWithParams.empty())
	{
		Interface_AsObject_Const = {
		.CustomComment = "UObject inheritance was removed from interfaces to avoid virtual inheritance in the SDK.",
		.ReturnType = "const class UObject*",
		.NameWithParams = "AsUObject()",

		.bIsStatic = false,
		.bIsConst = true,
		.bIsBodyInline = true,
		};

		Interface_AsObject_Const.Body = "{\n\treturn reinterpret_cast<const UObject*>(this);\n}";
	}

	std::string InHeaderFunctionText;

	bool bIsFirstIteration = true;
	bool bDidSwitch = false;
	bool bWasLastFuncStatic = false;
	bool bWasLastFuncInline = false;
	bool bWaslastFuncConst = false;

	const bool bIsInterface = Struct.IsInterface();

	for (const FunctionWrapper& Func : Members.IterateFunctions())
	{
		/* The function is no callable function, but instead just the signature of a TDelegate or TMulticastInlineDelegate */
		if (Func.GetFunctionFlags() & EFunctionFlags::Delegate)
			continue;

		// Handeling spacing between static and non-static, const and non-const, as well as inline and non-inline functions
		if (bWasLastFuncInline != Func.HasInlineBody() && !bIsFirstIteration)
		{
			InHeaderFunctionText += "\npublic:\n";
			bDidSwitch = true;
		}

		if ((bWasLastFuncStatic != Func.IsStatic() || bWaslastFuncConst != Func.IsConst()) && !bIsFirstIteration && !bDidSwitch)
			InHeaderFunctionText += '\n';

		bWasLastFuncStatic = Func.IsStatic();
		bWasLastFuncInline = Func.HasInlineBody();
		bWaslastFuncConst = Func.IsConst();
		bIsFirstIteration = false;
		bDidSwitch = false;

		InHeaderFunctionText += GenerateSingleFunction(Func, StructName, FunctionFile, ParamFile);
	}

	/* Skip predefined classes, all structs and classes which don't inherit from UObject (very rare). */
	if (!Struct.IsUnrealStruct() || !Struct.IsClass() || !Struct.GetSuper().IsValid())
		return InHeaderFunctionText;

	/* Special spacing for UClass specific functions 'StaticClass' and 'GetDefaultObj' */
	if (bWasLastFuncInline != StaticClass.bIsBodyInline && !bIsFirstIteration)
	{
		InHeaderFunctionText += "\npublic:\n";
		bDidSwitch = true;
	}

	if ((bWasLastFuncStatic != StaticClass.bIsStatic || bWaslastFuncConst != StaticClass.bIsConst) && !bIsFirstIteration && !bDidSwitch)
		InHeaderFunctionText += '\n';

	const bool bIsNameUnique = Struct.GetUniqueName().second;

	std::string Name = !bIsNameUnique ? Struct.GetFullName() : Struct.GetRawName();
	std::string NameText = CppSettings::XORString ? std::format("{}(\"{}\")", CppSettings::XORString, Name) : std::format("\"{}\"", Name);
	

	static UEClass BPGeneratedClass = nullptr;
	
	if (BPGeneratedClass == nullptr)
		BPGeneratedClass = ObjectArray::FindClassFast("BlueprintGeneratedClass");


	const char* StaticClassImplFunctionName = "StaticClassImpl";

	std::string NonFullName;

	const bool bIsBPStaticClass = Struct.IsAClassWithType(BPGeneratedClass);

	/* BPGenerated classes are loaded/unloaded dynamically, so a static pointer to the UClass will eventually be invalidated */
	if (bIsBPStaticClass)
	{
		StaticClassImplFunctionName = "StaticBPGeneratedClassImpl";

		if (!bIsNameUnique)
			NonFullName = CppSettings::XORString ? std::format("{}(\"{}\")", CppSettings::XORString, Struct.GetRawName()) : std::format("\"{}\"", Struct.GetRawName());
	}
	

	/* Use the default implementation of 'StaticClass' */
	StaticClass.Body = std::format(
			R"({{
	return {}<{}{}{}>();
}})", StaticClassImplFunctionName, NameText, (!bIsNameUnique ? ", true" : ""), (bIsBPStaticClass && !bIsNameUnique ? ", " + NonFullName : ""));

	/* Set class-specific parts of 'GetDefaultObj' */
	GetDefaultObj.ReturnType = std::format("class {}*", StructName);
	GetDefaultObj.Body = std::format(
R"({{
	return GetDefaultObjImpl<{}>();
}})",StructName);


	std::shared_ptr<StructWrapper> CurrentStructPtr = std::make_shared<StructWrapper>(Struct);
	InHeaderFunctionText += GenerateSingleFunction(FunctionWrapper(CurrentStructPtr, &StaticClass), StructName, FunctionFile, ParamFile);
	InHeaderFunctionText += GenerateSingleFunction(FunctionWrapper(CurrentStructPtr, &GetDefaultObj), StructName, FunctionFile, ParamFile);

	if (bIsInterface)
	{
		InHeaderFunctionText += '\n';

		InHeaderFunctionText += GenerateSingleFunction(FunctionWrapper(CurrentStructPtr, &Interface_AsObject), StructName, FunctionFile, ParamFile);
		InHeaderFunctionText += GenerateSingleFunction(FunctionWrapper(CurrentStructPtr, &Interface_AsObject_Const), StructName, FunctionFile, ParamFile);
	}

	return InHeaderFunctionText;
}

void CppGenerator::GenerateStruct(const StructWrapper& Struct, StreamType& StructFile, StreamType& FunctionFile, StreamType& ParamFile, int32 PackageIndex, const std::string& StructNameOverride)
{
	if (!Struct.IsValid())
		return;

	std::string UniqueName = StructNameOverride.empty() ? GetStructPrefixedName(Struct) : StructNameOverride;
	std::string UniqueSuperName;

	const int32 StructSize = Struct.GetSize();
	int32 SuperSize = 0x0;
	int32 UnalignedSuperSize = 0x0;
	int32 SuperAlignment = 0x0;
	int32 SuperLastMemberEnd = 0x0;
	bool bIsReusingTrailingPaddingFromSuper = false;

	StructWrapper Super = Struct.GetSuper();

	const bool bHasValidSuper = Super.IsValid() && !Struct.IsFunction() && !Struct.IsInterface();

	/* Ignore UFunctions with a valid Super field, parameter structs are not supposed inherit from eachother. */
	if (bHasValidSuper)
	{
		UniqueSuperName = GetStructPrefixedName(Super);
		SuperSize = Super.GetSize();
		UnalignedSuperSize = Super.GetUnalignedSize();
		SuperAlignment = Super.GetAlignment();
		SuperLastMemberEnd = Super.GetLastMemberEnd();

		bIsReusingTrailingPaddingFromSuper = Super.HasReusedTrailingPadding();

		if (Super.IsCyclicWithPackage(PackageIndex)) [[unlikely]]
			UniqueSuperName = GetCycleFixupType(Super, true);
	}

	const int32 StructSizeWithoutSuper = StructSize - SuperSize;

	const bool bIsClass = Struct.IsClass();
	const bool bIsUnion = Struct.IsUnion();

	const bool bHasReusedTrailingPadding = Struct.HasReusedTrailingPadding();


	StructFile << std::format(R"(
// {}
// 0x{:04X} (0x{:04X} - 0x{:04X})
{}{}{} {}{}{}{}
{{
)", Struct.GetFullName()
  , StructSizeWithoutSuper
  , StructSize
  , SuperSize
  , bHasReusedTrailingPadding ? "#pragma pack(push, 0x1)\n" : ""
  , Struct.HasCustomTemplateText() ? (Struct.GetCustomTemplateText() + "\n") : ""
  , bIsClass ? "class" : (bIsUnion ? "union" : "struct")
  , Struct.ShouldUseExplicitAlignment() || bHasReusedTrailingPadding ? std::format("alignas(0x{:02X}) ", Struct.GetAlignment()) : ""
  , UniqueName
  , Struct.IsFinal() ? " final" : ""
  , bHasValidSuper ? (" : public " + UniqueSuperName) : "");

	MemberManager Members = Struct.GetMembers();

	const bool bHasStaticClass = (bIsClass && Struct.IsUnrealStruct());

	const bool bHasMembers = Members.HasMembers() || (StructSizeWithoutSuper >= Struct.GetAlignment());
	const bool bHasFunctions = (Members.HasFunctions() && !Struct.IsFunction()) || bHasStaticClass;

	if (bHasMembers || bHasFunctions)
		StructFile << "public:\n";

	if (bHasMembers)
	{
		StructFile << GenerateMembers(Struct, Members, bIsReusingTrailingPaddingFromSuper ? UnalignedSuperSize : SuperSize, SuperLastMemberEnd, SuperAlignment, PackageIndex);

		if (bHasFunctions)
			StructFile << "\npublic:\n";
	}

	if (bHasFunctions)
		StructFile << GenerateFunctions(Struct, Members, UniqueName, FunctionFile, ParamFile);

	StructFile << "};\n";

	if (bHasReusedTrailingPadding)
		StructFile << "#pragma pack(pop)\n";

	if constexpr (Settings::Debug::bGenerateInlineAssertionsForStructSize)
	{
		if (Struct.HasCustomTemplateText())
			return;

		std::string UniquePrefixedName = StructNameOverride.empty() ? GetStructPrefixedName(Struct) : StructNameOverride;

		const int32 StructSize = Struct.GetSize();

		// Alignment assertions
		StructFile << std::format("static_assert(alignof({}) == 0x{:06X}, \"Wrong alignment on {}\");\n", UniquePrefixedName, Struct.GetAlignment(), UniquePrefixedName);

		// Size assertions
		StructFile << std::format("static_assert(sizeof({}) == 0x{:06X}, \"Wrong size on {}\");\n", UniquePrefixedName, (StructSize > 0x0 ? StructSize : 0x1), UniquePrefixedName);
	}


	if constexpr (Settings::Debug::bGenerateInlineAssertionsForStructMembers)
	{
		std::string UniquePrefixedName = StructNameOverride.empty() ? GetStructPrefixedName(Struct) : StructNameOverride;

		for (const PropertyWrapper& Member : Members.IterateMembers())
		{
			if (Member.IsBitField() || Member.IsZeroSizedMember() || Member.IsStatic())
				continue;

			std::string MemberName = Member.GetName();

			StructFile << std::format("static_assert(offsetof({0}, {1}) == 0x{2:06X}, \"Member '{0}::{1}' has a wrong offset!\");\n", UniquePrefixedName, Member.GetName(), Member.GetOffset());
		}
	}
}

void CppGenerator::GenerateEnum(const EnumWrapper& Enum, StreamType& StructFile)
{
	if (!Enum.IsValid())
		return;

	CollisionInfoIterator EnumValueIterator = Enum.GetMembers();

	int32 NumValues = 0x0;
	std::string MemberString;

	for (const EnumCollisionInfo& Info : EnumValueIterator)
	{
		NumValues++;
		MemberString += std::format("\t{:{}} = {},\n", Info.GetUniqueName(), 40, Info.GetValue());
	}

	if (!MemberString.empty()) [[likely]]
		MemberString.pop_back();

	StructFile << std::format(R"(
// {}
// NumValues: 0x{:04X}
enum class {} : {}
{{
{}
}};
)", Enum.GetFullName()
  , NumValues
  , GetEnumPrefixedName(Enum)
  , GetEnumUnderlayingType(Enum)
  , MemberString);
}

std::string CppGenerator::GetStructPrefixedName(const StructWrapper& Struct)
{
	if (Struct.IsFunction())
		return Struct.GetUnrealStruct().GetOuter().GetValidName() + "_" + Struct.GetName();

	auto [ValidName, bIsUnique] = Struct.GetUniqueName();

	if (bIsUnique) [[likely]]
		return ValidName;

	/* Package::FStructName */
	return PackageManager::GetName(Struct.GetUnrealStruct().GetPackageIndex()) + "::" + ValidName;
}

std::string CppGenerator::GetEnumPrefixedName(const EnumWrapper& Enum)
{
	auto [ValidName, bIsUnique] = Enum.GetUniqueName();

	if (bIsUnique) [[likely]]
		return ValidName;

	/* Package::ESomeEnum */
	return PackageManager::GetName(Enum.GetUnrealEnum().GetPackageIndex()) + "::" + ValidName;
}

std::string CppGenerator::GetEnumUnderlayingType(const EnumWrapper& Enum)
{
	static constexpr std::array<const char*, 8> UnderlayingTypesBySize = {
		"uint8",
		"uint16",
		"InvalidEnumSize",
		"uint32",
		"InvalidEnumSize",
		"InvalidEnumSize",
		"InvalidEnumSize",
		"uint64"
	};

	return Enum.GetUnderlyingTypeSize() <= 0x8 ? UnderlayingTypesBySize[static_cast<size_t>(Enum.GetUnderlyingTypeSize()) - 1] : "uint8";
}

std::string CppGenerator::GetCycleFixupType(const StructWrapper& Struct, bool bIsForInheritance)
{
	static int32 UObjectSize = 0x0;
	static int32 AActorSize = 0x0;

	if (UObjectSize == 0x0 || AActorSize == 0x0)
	{
		UObjectSize = StructWrapper(ObjectArray::FindClassFast("Object")).GetSize();
		AActorSize = StructWrapper(ObjectArray::FindClassFast("Actor")).GetSize();
	}

	/* Predefined structs can not be cyclic, unless you did something horribly wrong when defining the predefined struct! */
	if (!Struct.IsUnrealStruct())
		return "Invalid+Fixup+Type";

	/* ToDo: find out if we need to differ between using Unaligned-/Aligned-Size on Inheritance/Members */
	const int32 OwnSize = Struct.GetUnalignedSize();
	const int32 Align = Struct.GetAlignment();

	std::string Name = GetStructPrefixedName(Struct);

	/* For structs the fixup is always the same, so we handle them before classes */
	if (!Struct.IsClass())
		return std::format("TStructCycleFixup<struct {}, 0x{:04X}, 0x{:02X}>", Name, OwnSize, Align);

	const bool bIsActor = Struct.GetUnrealStruct().IsA(EClassCastFlags::Actor);

	if (bIsActor)
		return std::format("TActorBasedCycleFixup<class {}, 0x{:04X}, 0x{:02X}>", Name, (OwnSize - AActorSize), Align);

	return std::format("TObjectBasedCycleFixup<class {}, 0x{:04X}, 0x{:02X}>", Name, (OwnSize - UObjectSize), Align);
}

std::string CppGenerator::GetMemberTypeString(const PropertyWrapper& MemberWrapper, int32 PackageIndex, bool bAllowForConstPtrMembers)
{
	if (!MemberWrapper.IsUnrealProperty())
	{
		if (MemberWrapper.IsStatic() && !MemberWrapper.IsZeroSizedMember())
			return "static " + MemberWrapper.GetType();

		return MemberWrapper.GetType();
	}

	return GetMemberTypeString(MemberWrapper.GetUnrealProperty(), PackageIndex, bAllowForConstPtrMembers);
}

std::string CppGenerator::GetMemberTypeString(UEProperty Member, int32 PackageIndex, bool bAllowForConstPtrMembers)
{
	static auto IsMemberPtr = [](UEProperty Mem) -> bool
	{
		if (Mem.IsA(EClassCastFlags::ClassProperty))
			return !Mem.HasPropertyFlags(EPropertyFlags::UObjectWrapper);

		return Mem.IsA(EClassCastFlags::ObjectProperty);
	};

	if (bAllowForConstPtrMembers && Member.HasPropertyFlags(EPropertyFlags::ConstParm) && IsMemberPtr(Member))
		return "const " + GetMemberTypeStringWithoutConst(Member, PackageIndex);

	return GetMemberTypeStringWithoutConst(Member, PackageIndex);
}

std::string CppGenerator::GetMemberTypeStringWithoutConst(UEProperty Member, int32 PackageIndex)
{
	auto [Class, FieldClass] = Member.GetClass();

	EClassCastFlags Flags = Class ? Class.GetCastFlags() : FieldClass.GetCastFlags();

	if (Flags & EClassCastFlags::ByteProperty)
	{
		if (UEEnum Enum = Member.Cast<UEByteProperty>().GetEnum())
			return GetEnumPrefixedName(Enum);

		return "uint8";
	}
	else if (Flags & EClassCastFlags::UInt16Property)
	{
		return "uint16";
	}
	else if (Flags & EClassCastFlags::UInt32Property)
	{
		return "uint32";
	}
	else if (Flags & EClassCastFlags::UInt64Property)
	{
		return "uint64";
	}
	else if (Flags & EClassCastFlags::Int8Property)
	{
		return "int8";
	}
	else if (Flags & EClassCastFlags::Int16Property)
	{
		return "int16";
	}
	else if (Flags & EClassCastFlags::IntProperty)
	{
		return "int32";
	}
	else if (Flags & EClassCastFlags::Int64Property)
	{
		return "int64";
	}
	else if (Flags & EClassCastFlags::FloatProperty)
	{
		return "float";
	}
	else if (Flags & EClassCastFlags::DoubleProperty)
	{
		return "double";
	}
	else if (Flags & EClassCastFlags::ClassProperty)
	{
		if (Member.HasPropertyFlags(EPropertyFlags::UObjectWrapper))
			return std::format("TSubclassOf<class {}>", GetStructPrefixedName(Member.Cast<UEClassProperty>().GetMetaClass()));

		return "class UClass*";
	}
	else if (Flags & EClassCastFlags::NameProperty)
	{
		return "class FName";
	}
	else if (Flags & EClassCastFlags::StrProperty)
	{
		return "class FString";
	}
	else if (Flags & EClassCastFlags::TextProperty)
	{
		return "class FText";
	}
	else if (Flags & EClassCastFlags::BoolProperty)
	{
		return Member.Cast<UEBoolProperty>().IsNativeBool() ? "bool" : "uint8";
	}
	else if (Flags & EClassCastFlags::StructProperty)
	{
		const StructWrapper& UnderlayingStruct = Member.Cast<UEStructProperty>().GetUnderlayingStruct();

		if (UnderlayingStruct.IsCyclicWithPackage(PackageIndex)) [[unlikely]]
			return std::format("{}", GetCycleFixupType(UnderlayingStruct, false));

		return std::format("struct {}", GetStructPrefixedName(UnderlayingStruct));
	}
	else if (Flags & EClassCastFlags::ArrayProperty)
	{
		return std::format("TArray<{}>", GetMemberTypeStringWithoutConst(Member.Cast<UEArrayProperty>().GetInnerProperty(), PackageIndex));
	}
	else if (Flags & EClassCastFlags::WeakObjectProperty)
	{
		if (UEClass PropertyClass = Member.Cast<UEWeakObjectProperty>().GetPropertyClass())
			return std::format("TWeakObjectPtr<class {}>", GetStructPrefixedName(PropertyClass));

		return "TWeakObjectPtr<class UObject>";
	}
	else if (Flags & EClassCastFlags::LazyObjectProperty)
	{
		if (UEClass PropertyClass = Member.Cast<UELazyObjectProperty>().GetPropertyClass())
			return std::format("TLazyObjectPtr<class {}>", GetStructPrefixedName(PropertyClass));

		return "TLazyObjectPtr<class UObject>";
	}
	else if (Flags & EClassCastFlags::SoftClassProperty)
	{
		if (UEClass PropertyClass = Member.Cast<UESoftClassProperty>().GetPropertyClass())
			return std::format("TSoftClassPtr<class {}>", GetStructPrefixedName(PropertyClass));

		return "TSoftClassPtr<class UObject>";
	}
	else if (Flags & EClassCastFlags::SoftObjectProperty)
	{
		if (UEClass PropertyClass = Member.Cast<UESoftObjectProperty>().GetPropertyClass())
			return std::format("TSoftObjectPtr<class {}>", GetStructPrefixedName(PropertyClass));

		return "TSoftObjectPtr<class UObject>";
	}
	else if (Flags & EClassCastFlags::ObjectProperty)
	{
		if (UEClass PropertyClass = Member.Cast<UEObjectProperty>().GetPropertyClass())
			return std::format("class {}*", GetStructPrefixedName(PropertyClass));

		return "class UObject*";
	}
	else if (Flags & EClassCastFlags::MapProperty)
	{
		UEMapProperty MemberAsMapProperty = Member.Cast<UEMapProperty>();

		return std::format("TMap<{}, {}>", GetMemberTypeStringWithoutConst(MemberAsMapProperty.GetKeyProperty(), PackageIndex), GetMemberTypeStringWithoutConst(MemberAsMapProperty.GetValueProperty(), PackageIndex));
	}
	else if (Flags & EClassCastFlags::SetProperty)
	{
		return std::format("TSet<{}>", GetMemberTypeStringWithoutConst(Member.Cast<UESetProperty>().GetElementProperty(), PackageIndex));
	}
	else if (Flags & EClassCastFlags::EnumProperty)
	{
		if (UEEnum Enum = Member.Cast<UEEnumProperty>().GetEnum())
			return GetEnumPrefixedName(Enum);

		return GetMemberTypeStringWithoutConst(Member.Cast<UEEnumProperty>().GetUnderlayingProperty(), PackageIndex);
	}
	else if (Flags & EClassCastFlags::InterfaceProperty)
	{
		if (UEClass PropertyClass = Member.Cast<UEInterfaceProperty>().GetPropertyClass())
			return std::format("TScriptInterface<class {}>", GetStructPrefixedName(PropertyClass));

		return "TScriptInterface<class IInterface>";
	}
	else if (Flags & EClassCastFlags::DelegateProperty)
	{
		if (UEFunction SignatureFunc = Member.Cast<UEDelegateProperty>().GetSignatureFunction()) [[likely]]
			return std::format("TDelegate<{}>", GetFunctionSignature(SignatureFunc));

		return "TDelegate<void()>";
	}
	else if (Flags & EClassCastFlags::MulticastInlineDelegateProperty)
	{
		if (UEFunction SignatureFunc = Member.Cast<UEMulticastInlineDelegateProperty>().GetSignatureFunction()) [[likely]]
			return std::format("TMulticastInlineDelegate<{}>", GetFunctionSignature(SignatureFunc));

		return "TMulticastInlineDelegate<void()>";
	}
	else if (Flags & EClassCastFlags::FieldPathProperty)
	{
		if (Settings::Internal::bIsObjPtrInsteadOfFieldPathProperty)
		{
			if (UEClass PropertyClass = Member.Cast<UEObjectProperty>().GetPropertyClass())
				return std::format("class {}*", GetStructPrefixedName(PropertyClass));

			return "class UObject*";
		}

		return std::format("TFieldPath<class {}>", Member.Cast<UEFieldPathProperty>().GetFieldClass().GetCppName());
	}
	else if (Flags & EClassCastFlags::OptionalProperty)
	{
		UEProperty ValueProperty = Member.Cast<UEOptionalProperty>().GetValueProperty();

		/* Check if there is an additional 'bool' flag in the TOptional to check if the value is set */
		if (Member.GetSize() > ValueProperty.GetSize()) [[likely]]
			return std::format("TOptional<{}>", GetMemberTypeStringWithoutConst(ValueProperty, PackageIndex));

		return std::format("TOptional<{}, true>", GetMemberTypeStringWithoutConst(ValueProperty, PackageIndex));
	}
	else
	{
		/* When changing this also change 'GetUnknownProperties()' */
		return (Class ? Class.GetCppName() : FieldClass.GetCppName()) + "_";
	}
}

std::string CppGenerator::GetFunctionSignature(UEFunction Func)
{
	std::string RetType = "void";

	std::string OutParameters;

	bool bIsFirstParam = true;

	std::vector<UEProperty> Params = Func.GetProperties();
	std::sort(Params.begin(), Params.end(), CompareUnrealProperties);

	for (UEProperty Param : Params)
	{
		std::string Type = GetMemberTypeString(Param);

		const bool bIsConst = Param.HasPropertyFlags(EPropertyFlags::ConstParm);

		if (Param.HasPropertyFlags(EPropertyFlags::ReturnParm))
		{
			if (bIsConst)
				RetType = "const " + Type;

			continue;
		}

		const bool bIsRef = Param.HasPropertyFlags(EPropertyFlags::ReferenceParm);
		const bool bIsOut = bIsRef || Param.HasPropertyFlags(EPropertyFlags::OutParm);
		const bool bIsMoveType = Param.IsType(EClassCastFlags::StructProperty | EClassCastFlags::ArrayProperty | EClassCastFlags::StrProperty | EClassCastFlags::MapProperty | EClassCastFlags::SetProperty);

		if (bIsConst && (!bIsOut || bIsRef))
			Type = "const " + Type;

		if (bIsOut)
			Type += bIsRef ? '&' : '*';

		if (!bIsOut && !bIsRef && bIsMoveType)
		{
			Type += "&";

			if (!bIsConst)
				Type = "const " + Type;
		}

		std::string ParamName = Param.GetValidName();

		if (!bIsFirstParam)
			OutParameters += ", ";

		OutParameters += Type + " " + ParamName;

		bIsFirstParam = false;
	}

	return RetType + "(" + OutParameters + ")";
}


std::unordered_map<std::string, UEProperty> CppGenerator::GetUnknownProperties()
{
	std::unordered_map<std::string, UEProperty> PropertiesWithNames;

	for (UEObject Obj : ObjectArray())
	{
		if (!Obj.IsA(EClassCastFlags::Struct))
			continue;

		for (UEProperty Prop : Obj.Cast<UEStruct>().GetProperties())
		{
			std::string TypeName = GetMemberTypeString(Prop);

			/* Relies on unknown names being post-fixed with an underscore by 'GetMemberTypeString()' */
			if (TypeName.back() == '_')
				PropertiesWithNames[TypeName] = Prop;
		}
	}

	return PropertiesWithNames;
}

void CppGenerator::GeneratePropertyFixupFile(StreamType& PropertyFixup)
{
	WriteFileHead(PropertyFixup, nullptr, EFileType::PropertyFixup, "PROPERTY-FIXUP");

	std::unordered_map<std::string, UEProperty> UnknownProperties = GetUnknownProperties();

	for (const auto& [Name, Property] : UnknownProperties)
	{
		PropertyFixup << std::format("\nclass alignas(0x{:02X}) {}\n{{\n\tunsigned __int8 Pad[0x{:X}];\n}};\n",Property.GetAlignment(), Name, Property.GetSize());
	}

	WriteFileEnd(PropertyFixup, EFileType::PropertyFixup);
}

void CppGenerator::GenerateEnumFwdDeclarations(StreamType& ClassOrStructFile, PackageInfoHandle Package, bool bIsClassFile)
{
	const std::vector<std::pair<int32, bool>>& FwdDeclarations = Package.GetEnumForwardDeclarations();

	for (const auto [EnumIndex, bIsForClassFile] : FwdDeclarations)
	{
		if (bIsForClassFile != bIsClassFile)
			continue;

		EnumWrapper Enum = EnumWrapper(ObjectArray::GetByIndex<UEEnum>(EnumIndex));

		ClassOrStructFile << std::format("enum class {} : {};\n", GetEnumPrefixedName(Enum), GetEnumUnderlayingType(Enum));
	}
}

void CppGenerator::GenerateNameCollisionsInl(StreamType& NameCollisionsFile)
{
	namespace CppSettings = Settings::CppGenerator;

	WriteFileHead(NameCollisionsFile, nullptr, EFileType::NameCollisionsInl, "FORWARD DECLARATIONS");

	const StructManager::OverrideMapType& StructInfoMap = StructManager::GetStructInfos();
	const EnumManager::OverrideMaptType& EnumInfoMap = EnumManager::GetEnumInfos();

	std::unordered_map<int32 /* PackageIdx */, std::pair<std::string, int32>> PackagesAndForwardDeclarations;

	for (const auto& [Index, Info] : StructInfoMap)
	{
		if (StructManager::IsStructNameUnique(Info.Name))
			continue;

		UEStruct Struct = ObjectArray::GetByIndex<UEStruct>(Index);

		if (Struct.IsA(EClassCastFlags::Function))
			continue;

		auto& [ForwardDeclarations, Count] = PackagesAndForwardDeclarations[Struct.GetPackageIndex()];

		ForwardDeclarations += std::format("\t{} {};\n", Struct.IsA(EClassCastFlags::Class) ? "class" : "struct", Struct.GetCppName());
		Count++;
	}

	for (const auto& [Index, Info] : EnumInfoMap)
	{
		if (EnumManager::IsEnumNameUnique(Info))
			continue;

		UEEnum Enum = ObjectArray::GetByIndex<UEEnum>(Index);

		auto& [ForwardDeclarations, Count] = PackagesAndForwardDeclarations[Enum.GetPackageIndex()];

		ForwardDeclarations += std::format("\tenum class {} : {};\n", Enum.GetEnumPrefixedName(), GetEnumUnderlayingType(Enum));
		Count++;
	}

	bool bHasSingleLineForwardDeclarations = false;

	for (const auto& [PackageIndex, ForwardDeclarations] : PackagesAndForwardDeclarations)
	{
		std::string ForwardDeclString = ForwardDeclarations.first.substr(0, ForwardDeclarations.first.size() - 1);
		std::string PackageName = PackageManager::GetName(PackageIndex);

		/* Only print packages with a single forward declaration at first */
		if (ForwardDeclarations.second > 1)
			continue;

		bHasSingleLineForwardDeclarations = true;

		NameCollisionsFile << std::format("\nnamespace {} {{ {} }}\n", PackageName, ForwardDeclString.c_str() + 1);
	}

	if (bHasSingleLineForwardDeclarations)
		NameCollisionsFile << "\n";

	for (const auto& [PackageIndex, ForwardDeclarations] : PackagesAndForwardDeclarations)
	{
		std::string ForwardDeclString = ForwardDeclarations.first.substr(0, ForwardDeclarations.first.size() - 1);
		std::string PackageName = PackageManager::GetName(PackageIndex);

		/* Now print all packages with several forward declarations */
		if (ForwardDeclarations.second <= 1)
			continue;

		NameCollisionsFile << std::format(R"(
namespace {}
{{
{}
}}
)", PackageName, ForwardDeclString);
	}

	WriteFileEnd(NameCollisionsFile, EFileType::NameCollisionsInl);
}

void CppGenerator::GenerateDebugAssertions(StreamType& AssertionStream)
{
	WriteFileHead(AssertionStream, nullptr, EFileType::DebugAssertions, "Debug assertions to verify member-offsets and struct-sizes");

	for (PackageInfoHandle Package : PackageManager::IterateOverPackageInfos())
	{
		DependencyManager::OnVisitCallbackType GenerateStructAssertionsCallback = [&AssertionStream](int32 Index) -> void
		{
			StructWrapper Struct = ObjectArray::GetByIndex<UEStruct>(Index);

			std::string UniquePrefixedName = GetStructPrefixedName(Struct);

			AssertionStream << std::format("// {} {}\n", (Struct.IsClass() ? "class" : "struct"), UniquePrefixedName);

			// Alignment assertions
			AssertionStream << std::format("static_assert(alignof({}) == 0x{:06X});\n", UniquePrefixedName, Struct.GetAlignment());

			const int32 StructSize = Struct.GetSize();

			// Size assertions
			AssertionStream << std::format("static_assert(sizeof({}) == 0x{:06X});\n", UniquePrefixedName, (StructSize > 0x0 ? StructSize : 0x1));

			AssertionStream << "\n";

			// Member offset assertions
			MemberManager Members = Struct.GetMembers();

			for (const PropertyWrapper& Member : Members.IterateMembers())
			{
				if (Member.IsStatic() || Member.IsZeroSizedMember() || Member.IsBitField())
					continue;

				AssertionStream << std::format("static_assert(offsetof({}, {}) == 0x{:06X});\n", UniquePrefixedName, Member.GetName(), Member.GetOffset());
			}

			AssertionStream << "\n\n";
		};

		if (Package.HasStructs())
		{
			const DependencyManager& Structs = Package.GetSortedStructs();

			Structs.VisitAllNodesWithCallback(GenerateStructAssertionsCallback);
		}

		if (Package.HasClasses())
		{
			const DependencyManager& Classes = Package.GetSortedClasses();

			Classes.VisitAllNodesWithCallback(GenerateStructAssertionsCallback);
		}
	}

	WriteFileEnd(AssertionStream, EFileType::DebugAssertions);
}

void CppGenerator::GenerateSDKHeader(StreamType& SdkHpp)
{
	WriteFileHead(SdkHpp, nullptr, EFileType::SdkHpp, "Includes the entire SDK. Include files directly for faster compilation!");


	auto ForEachElementCallback = [&SdkHpp](const PackageManagerIterationParams& OldParams, const PackageManagerIterationParams& NewParams, bool bIsStruct) -> void
	{
		PackageInfoHandle CurrentPackage = PackageManager::GetInfo(NewParams.RequiredPackage);

		const bool bHasClassesFile = CurrentPackage.HasClasses();
		const bool bHasStructsFile = (CurrentPackage.HasStructs() || CurrentPackage.HasEnums());

		if (bIsStruct && bHasStructsFile)
			SdkHpp << std::format("#include \"SDK/{}_structs.hpp\"\n", CurrentPackage.GetName());

		if (!bIsStruct && bHasClassesFile)
			SdkHpp << std::format("#include \"SDK/{}_classes.hpp\"\n", CurrentPackage.GetName());
	};

	PackageManager::IterateDependencies(ForEachElementCallback);


	WriteFileEnd(SdkHpp, EFileType::SdkHpp);
}

void CppGenerator::WriteFileHead(StreamType& File, PackageInfoHandle Package, EFileType Type, const std::string& CustomFileComment, const std::string& CustomIncludes)
{
	namespace CppSettings = Settings::CppGenerator;

	/* Write the utf8 BOM to indicate that this is a utf8 encoded file. */
	File << "\xEF\xBB\xBF";

	File << R"(#pragma once

/*
* SDK generated by Dumper-7
*
* https://github.com/Encryqed/Dumper-7
*/
)";

	if (Type == EFileType::SdkHpp)
		File << std::format("\n// {}\n// {}\n", Settings::Generator::GameName, Settings::Generator::GameVersion);
	

	File << std::format("\n// {}\n\n", Package.IsValidHandle() ? std::format("Package: {}", Package.GetName()) : CustomFileComment);


	if (!CustomIncludes.empty())
		File << CustomIncludes + "\n";

	if (Type != EFileType::BasicHpp && Type != EFileType::NameCollisionsInl && Type != EFileType::PropertyFixup && Type != EFileType::SdkHpp && Type != EFileType::DebugAssertions && Type != EFileType::UnrealContainers && Type != EFileType::UnicodeLib)
		File << "#include \"Basic.hpp\"\n";

	if (Type == EFileType::SdkHpp)
		File << "#include \"SDK/Basic.hpp\"\n";

	if (Type == EFileType::DebugAssertions)
		File << "#include \"SDK.hpp\"\n";

	if (Type == EFileType::BasicHpp)
	{
		File << "#include \"../PropertyFixup.hpp\"\n";
		File << "#include \"../UnrealContainers.hpp\"\n";
	}

	if (Type == EFileType::BasicCpp)
	{
		File << "\n#include \"CoreUObject_classes.hpp\"";
		File << "\n#include \"CoreUObject_structs.hpp\"\n";
	}

	if (Type == EFileType::Functions && (Package.HasClasses() || Package.HasParameterStructs()))
	{
		std::string PackageName = Package.GetName();

		File << "\n";

		if (Package.HasClasses())
			File << std::format("#include \"{}_classes.hpp\"\n", PackageName);

		if (Package.HasParameterStructs())
			File << std::format("#include \"{}_parameters.hpp\"\n", PackageName);

		File << "\n";
	}
	else if (Package.IsValidHandle())
	{
		File << "\n";

		const DependencyInfo& Dep = Package.GetPackageDependencies();
		const DependencyListType& CurrentDependencyList = Type == EFileType::Structs ? Dep.StructsDependencies : (Type == EFileType::Classes ? Dep.ClassesDependencies : Dep.ParametersDependencies);

		bool bAddNewLine = false;

		for (const auto& [PackageIndex, Requirements] : CurrentDependencyList)
		{
			bAddNewLine = true;

			std::string DependencyName = PackageManager::GetName(PackageIndex);

			if (Requirements.bShouldIncludeStructs)
				File << std::format("#include \"{}_structs.hpp\"\n", DependencyName);

			if (Requirements.bShouldIncludeClasses)
				File << std::format("#include \"{}_classes.hpp\"\n", DependencyName);
		}

		if (bAddNewLine)
			File << "\n";
	}

	if (Type == EFileType::SdkHpp || Type == EFileType::NameCollisionsInl || Type == EFileType::UnrealContainers || Type == EFileType::UnicodeLib)
		return; /* No namespace or packing in SDK.hpp or NameCollisions.inl */


	File << "\n";

<<<<<<< HEAD
	if constexpr (Settings::Is32Bit())
	{
		File << "#pragma pack(push, 0x4)\n";
	}

	if constexpr (CppSettings::SDKNamespaceName)
=======
	if (!Settings::Config::SDKNamespaceName.empty())
>>>>>>> 226fb4c6
	{
		File << std::format("namespace {}", Settings::Config::SDKNamespaceName);

		if (Type == EFileType::Parameters && CppSettings::ParamNamespaceName)
			File << std::format("::{}", CppSettings::ParamNamespaceName);

		File << "\n{\n";
	}
	else if constexpr (CppSettings::ParamNamespaceName)
	{
		if (Type == EFileType::Parameters)
			File << std::format("namespace {}\n{{\n", CppSettings::ParamNamespaceName);
	}
}

void CppGenerator::WriteFileEnd(StreamType& File, EFileType Type)
{
	namespace CppSettings = Settings::CppGenerator;

	if (Type == EFileType::SdkHpp || Type == EFileType::NameCollisionsInl || Type == EFileType::UnrealContainers || Type == EFileType::UnicodeLib)
		return; /* No namespace or packing in SDK.hpp or NameCollisions.inl */

	if (!Settings::Config::SDKNamespaceName.empty() || CppSettings::ParamNamespaceName)
	{
		if (Type != EFileType::Functions)
			File << "\n";

		File << "}\n\n";
	}

	if constexpr (Settings::Is32Bit())
	{
		File << "#pragma pack(pop)\n";
	}
}

void CppGenerator::Generate()
{
	// Generate SDK.hpp with sorted packages
	StreamType SdkHpp(MainFolder / "SDK.hpp");
	GenerateSDKHeader(SdkHpp);

	// Generate PropertyFixup.hpp
	StreamType PropertyFixup(MainFolder / "PropertyFixup.hpp");
	GeneratePropertyFixupFile(PropertyFixup);

	// Generate NameCollisions.inl file containing forward declarations for classes in namespaces (potentially requires lock)
	StreamType NameCollisionsInl(MainFolder / "NameCollisions.inl");
	GenerateNameCollisionsInl(NameCollisionsInl);

	// Generate UnrealContainers.hpp
	StreamType UnrealContainers(MainFolder / "UnrealContainers.hpp");
	GenerateUnrealContainers(UnrealContainers);

	// Generate UtfN.hpp
	StreamType UnicodeLib(MainFolder / "UtfN.hpp");
	GenerateUnicodeLib(UnicodeLib);

	// Generate Basic.hpp and Basic.cpp files
	StreamType BasicHpp(Subfolder / "Basic.hpp");
	StreamType BasicCpp(Subfolder / "Basic.cpp");
	GenerateBasicFiles(BasicHpp, BasicCpp);


	if constexpr (Settings::Debug::bGenerateAssertionFile)
	{
		// Generate Assertions.inl file containing assertions on struct-size, struct-align and member offsets
		StreamType DebugAssertions(MainFolder / "Assertions.inl");
		GenerateDebugAssertions(DebugAssertions);
	}

	// Generates all packages and writes them to files
	for (PackageInfoHandle Package : PackageManager::IterateOverPackageInfos())
	{
		if (Package.IsEmpty())
			continue;

		const std::string FileName = Settings::CppGenerator::FilePrefix + Package.GetName();
		const std::u8string U8FileName = reinterpret_cast<const std::u8string&>(FileName);

		StreamType ClassesFile;
		StreamType StructsFile;
		StreamType ParametersFile;
		StreamType FunctionsFile;

		/* Create files and handles namespaces and includes */
		if (Package.HasClasses())
		{
			ClassesFile = StreamType(Subfolder / (U8FileName + u8"_classes.hpp"));

			if (!ClassesFile.is_open())
				std::cerr << "Error opening file \"" << (FileName + "_classes.hpp") << "\"" << std::endl;

			WriteFileHead(ClassesFile, Package, EFileType::Classes);

			/* Write enum foward declarations before all of the classes */
			GenerateEnumFwdDeclarations(ClassesFile, Package, true);
		}

		if (Package.HasStructs() || Package.HasEnums())
		{
			StructsFile = StreamType(Subfolder / (U8FileName + u8"_structs.hpp"));

			if (!StructsFile.is_open())
				std::cerr << "Error opening file \"" << (FileName + "_structs.hpp") << "\"" << std::endl;

			WriteFileHead(StructsFile, Package, EFileType::Structs);

			/* Write enum foward declarations before all of the structs */
			GenerateEnumFwdDeclarations(StructsFile, Package, false);
		}

		if (Package.HasParameterStructs())
		{
			ParametersFile = StreamType(Subfolder / (U8FileName + u8"_parameters.hpp"));

			if (!ParametersFile.is_open())
				std::cerr << "Error opening file \"" << (FileName + "_parameters.hpp") << "\"" << std::endl;

			WriteFileHead(ParametersFile, Package, EFileType::Parameters);
		}

		if (Package.HasFunctions())
		{
			FunctionsFile = StreamType(Subfolder / (U8FileName + u8"_functions.cpp"));

			if (!FunctionsFile.is_open())
				std::cerr << "Error opening file \"" << (FileName + "_functions.cpp") << "\"" << std::endl;

			WriteFileHead(FunctionsFile, Package, EFileType::Functions);
		}

		const int32 PackageIndex = Package.GetIndex();

		/* 
		* Generate classes/structs/enums/functions directly into the respective files
		* 
		* Note: Some filestreams aren't opened but passed as parameters anyway because the function demands it, they are not used if they are closed
		*/
		for (int32 EnumIdx : Package.GetEnums())
		{
			GenerateEnum(ObjectArray::GetByIndex<UEEnum>(EnumIdx), StructsFile);
		}

		if (Package.HasStructs())
		{
			const DependencyManager& Structs = Package.GetSortedStructs();

			DependencyManager::OnVisitCallbackType GenerateStructCallback = [&](int32 Index) -> void
			{
				GenerateStruct(ObjectArray::GetByIndex<UEStruct>(Index), StructsFile, FunctionsFile, ParametersFile, PackageIndex);
			};

			Structs.VisitAllNodesWithCallback(GenerateStructCallback);
		}

		if (Package.HasClasses())
		{
			const DependencyManager& Classes = Package.GetSortedClasses();

			DependencyManager::OnVisitCallbackType GenerateClassCallback = [&](int32 Index) -> void
			{
				GenerateStruct(ObjectArray::GetByIndex<UEStruct>(Index), ClassesFile, FunctionsFile, ParametersFile, PackageIndex);
			};

			Classes.VisitAllNodesWithCallback(GenerateClassCallback);
		}


		/* Closes any namespaces if required */
		if (Package.HasClasses())
			WriteFileEnd(ClassesFile, EFileType::Classes);

		if (Package.HasStructs() || Package.HasEnums())
			WriteFileEnd(StructsFile, EFileType::Structs);

		if (Package.HasParameterStructs())
			WriteFileEnd(ParametersFile, EFileType::Parameters);

		if (Package.HasFunctions())
			WriteFileEnd(FunctionsFile, EFileType::Functions);
	}
}

void CppGenerator::InitPredefinedMembers()
{
	static auto SortMembers = [](std::vector<PredefinedMember>& Members) -> void
	{
		std::sort(Members.begin(), Members.end(), ComparePredefinedMembers);
	};

	/* Assumes Members to be sorted */
	static auto InitStructSize = [](PredefinedStruct& Struct) -> void
	{
		if (Struct.Size > 0x0)
			return;

		if (Struct.Properties.empty() && Struct.Super)
			Struct.Size = Struct.Super->Size;

		const PredefinedMember& LastMember = Struct.Properties[Struct.Properties.size() - 1];
		Struct.Size = LastMember.Offset + LastMember.Size;
	};


	if (Off::InSDK::ULevel::Actors != -1)
	{
		UEClass Level = ObjectArray::FindClassFast("Level");

		if (Level == nullptr)
			Level = ObjectArray::FindClassFast("level");

		PredefinedElements& ULevelPredefs = PredefinedMembers[Level.GetIndex()];
		ULevelPredefs.Members =
		{
			PredefinedMember {
				.Comment = "THIS IS THE ARRAY YOU'RE LOOKING FOR! [NOT AUTO-GENERATED PROPERTY]",
				.Type = "class TArray<class AActor*>", .Name = "Actors", .Offset = Off::InSDK::ULevel::Actors, .Size = sizeof(TArray<int>), .ArrayDim = 0x1, .Alignment = alignof(TArray<int>),
				.bIsStatic = false, .bIsZeroSizeMember = false, .bIsBitField = false, .BitIndex = 0xFF
			},
		};
	}

	UEClass DataTable = ObjectArray::FindClassFast("DataTable");

	PredefinedElements& UDataTablePredefs = PredefinedMembers[DataTable.GetIndex()];
	UDataTablePredefs.Members =
	{
		PredefinedMember {
			.Comment = "So, here's a RowMap. Good luck with it.",
			.Type = "TMap<class FName, uint8*>", .Name = "RowMap", .Offset = Off::InSDK::UDataTable::RowMap, .Size = sizeof(TMap<int, int>), .ArrayDim = 0x1, .Alignment = alignof(TMap<int, int>),
			.bIsStatic = false, .bIsZeroSizeMember = false, .bIsBitField = false, .BitIndex = 0xFF
		},
	};

	PredefinedElements& UObjectPredefs = PredefinedMembers[ObjectArray::FindClassFast("Object").GetIndex()];
	UObjectPredefs.Members = 
	{
		PredefinedMember {
			.Comment = "NOT AUTO-GENERATED PROPERTY",
			.Type = "inline class TUObjectArrayWrapper", .Name = "GObjects", .Offset = 0x0, .Size = sizeof(void*), .ArrayDim = 0x1, .Alignment = alignof(void*),
			.bIsStatic = true, .bIsZeroSizeMember = false, .bIsBitField = false, .BitIndex = 0xFF
		},
		PredefinedMember {
			.Comment = "NOT AUTO-GENERATED PROPERTY",
			.Type = "void*", .Name = "VTable", .Offset = Off::UObject::Vft, .Size = sizeof(void**), .ArrayDim = 0x1, .Alignment = alignof(void**),
			.bIsStatic = false, .bIsZeroSizeMember = false, .bIsBitField = false, .BitIndex = 0xFF
		},
		PredefinedMember {
			.Comment = "NOT AUTO-GENERATED PROPERTY",
			.Type = "EObjectFlags", .Name = "Flags", .Offset = Off::UObject::Flags, .Size = sizeof(EObjectFlags), .ArrayDim = 0x1, .Alignment = alignof(EObjectFlags),
			.bIsStatic = false, .bIsZeroSizeMember = false, .bIsBitField = false, .BitIndex = 0xFF
		},
		PredefinedMember {
			.Comment = "NOT AUTO-GENERATED PROPERTY",
			.Type = "int32", .Name = "Index", .Offset = Off::UObject::Index, .Size = sizeof(int32), .ArrayDim = 0x1, .Alignment = alignof(int32),
			.bIsStatic = false, .bIsZeroSizeMember = false, .bIsBitField = false, .BitIndex = 0xFF
		},
		PredefinedMember {
			.Comment = "NOT AUTO-GENERATED PROPERTY",
			.Type = "class UClass*", .Name = "Class", .Offset = Off::UObject::Class, .Size = sizeof(void*), .ArrayDim = 0x1, .Alignment = alignof(void*),
			.bIsStatic = false, .bIsZeroSizeMember = false, .bIsBitField = false, .BitIndex = 0xFF
		},
		PredefinedMember {
			.Comment = "NOT AUTO-GENERATED PROPERTY",
			.Type = "class FName", .Name = "Name", .Offset = Off::UObject::Name, .Size = Off::InSDK::Name::FNameSize, .ArrayDim = 0x1, .Alignment = alignof(int32),
			.bIsStatic = false, .bIsZeroSizeMember = false, .bIsBitField = false, .BitIndex = 0xFF
		},
		PredefinedMember {
			.Comment = "NOT AUTO-GENERATED PROPERTY",
			.Type = "class UObject*", .Name = "Outer", .Offset = Off::UObject::Outer, .Size = sizeof(void*), .ArrayDim = 0x1, .Alignment = alignof(void*),
			.bIsStatic = false, .bIsZeroSizeMember = false, .bIsBitField = false, .BitIndex = 0xFF
		},
	};

	PredefinedElements& UFieldPredefs = PredefinedMembers[ObjectArray::FindClassFast("Field").GetIndex()];
	UFieldPredefs.Members =
	{
		PredefinedMember {
			.Comment = "NOT AUTO-GENERATED PROPERTY",
			.Type = "class UField*", .Name = "Next", .Offset = Off::UField::Next, .Size = sizeof(void*), .ArrayDim = 0x1, .Alignment = alignof(void*),
			.bIsStatic = false, .bIsZeroSizeMember = false, .bIsBitField = false, .BitIndex = 0xFF
		},
	};

	PredefinedElements& UEnumPredefs = PredefinedMembers[ObjectArray::FindClassFast("Enum").GetIndex()];
	UEnumPredefs.Members =
	{
		PredefinedMember {
			.Comment = "NOT AUTO-GENERATED PROPERTY",
			.Type = "class TArray<class TPair<class FName, int64>>", .Name = "Names", .Offset = Off::UEnum::Names, .Size = sizeof(TArray<int>), .ArrayDim = 0x1, .Alignment = alignof(TArray<int>),
			.bIsStatic = false, .bIsZeroSizeMember = false, .bIsBitField = false, .BitIndex = 0xFF
		},
	};

	UEObject UStruct = ObjectArray::FindClassFast("Struct");

	if (UStruct == nullptr)
		UStruct = ObjectArray::FindClassFast("struct");

	PredefinedElements& UStructPredefs = PredefinedMembers[UStruct.GetIndex()];
	UStructPredefs.Members =
	{
		PredefinedMember {
			.Comment = "NOT AUTO-GENERATED PROPERTY",
			.Type = "class UStruct*", .Name = "Super", .Offset = Off::UStruct::SuperStruct, .Size = sizeof(void*), .ArrayDim = 0x1, .Alignment = alignof(void*),
			.bIsStatic = false, .bIsZeroSizeMember = false, .bIsBitField = false, .BitIndex = 0xFF
		},
		PredefinedMember {
			.Comment = "NOT AUTO-GENERATED PROPERTY",
			.Type = "class UField*", .Name = "Children", .Offset = Off::UStruct::Children, .Size = sizeof(void*), .ArrayDim = 0x1, .Alignment = alignof(void*),
			.bIsStatic = false, .bIsZeroSizeMember = false, .bIsBitField = false, .BitIndex = 0xFF
		},
		PredefinedMember {
			.Comment = "NOT AUTO-GENERATED PROPERTY",
			.Type = "int32", .Name = "MinAlignemnt", .Offset = Off::UStruct::MinAlignemnt, .Size = sizeof(int32), .ArrayDim = 0x1, .Alignment = alignof(int32),
			.bIsStatic = false, .bIsZeroSizeMember = false, .bIsBitField = false, .BitIndex = 0xFF
		},
		PredefinedMember {
			.Comment = "NOT AUTO-GENERATED PROPERTY",
			.Type = "int32", .Name = "Size", .Offset = Off::UStruct::Size, .Size = sizeof(int32), .ArrayDim = 0x1, .Alignment = alignof(int32),
			.bIsStatic = false, .bIsZeroSizeMember = false, .bIsBitField = false, .BitIndex = 0xFF
		},
	};

	if (Settings::Internal::bUseFProperty)
	{
		UStructPredefs.Members.push_back({
			.Comment = "NOT AUTO-GENERATED PROPERTY",
			.Type = "class FField*", .Name = "ChildProperties", .Offset = Off::UStruct::ChildProperties, .Size = sizeof(void*), .ArrayDim = 0x1, .Alignment = alignof(void*),
			.bIsStatic = false, .bIsZeroSizeMember = false, .bIsBitField = false, .BitIndex = 0xFF
		});
	}

	PredefinedElements& UFunctionPredefs = PredefinedMembers[ObjectArray::FindClassFast("Function").GetIndex()];
	UFunctionPredefs.Members =
	{
		PredefinedMember {
			.Comment = "NOT AUTO-GENERATED PROPERTY",
			.Type = "using FNativeFuncPtr = void (*)(void* Context, void* TheStack, void* Result)", .Name = "", .Offset = 0x0, .Size = 0x00, .ArrayDim = 0x1, .Alignment = 0x0,
			.bIsStatic = true, .bIsZeroSizeMember = true, .bIsBitField = false, .BitIndex = 0xFF
		},
		PredefinedMember {
			.Comment = "NOT AUTO-GENERATED PROPERTY",
			.Type = "uint32", .Name = "FunctionFlags", .Offset = Off::UFunction::FunctionFlags, .Size = sizeof(EFunctionFlags), .ArrayDim = 0x1, .Alignment = alignof(EFunctionFlags),
			.bIsStatic = false, .bIsZeroSizeMember = false, .bIsBitField = false, .BitIndex = 0xFF
		},
		PredefinedMember {
			.Comment = "NOT AUTO-GENERATED PROPERTY",
			.Type = "FNativeFuncPtr", .Name = "ExecFunction", .Offset = Off::UFunction::ExecFunction, .Size = sizeof(void*), .ArrayDim = 0x1, .Alignment = alignof(void*),
			.bIsStatic = false, .bIsZeroSizeMember = false, .bIsBitField = false, .BitIndex = 0xFF
		},
	};

	PredefinedElements& UClassPredefs = PredefinedMembers[ObjectArray::FindClassFast("Class").GetIndex()];
	UClassPredefs.Members =
	{
		PredefinedMember {
			.Comment = "NOT AUTO-GENERATED PROPERTY",
			.Type = "enum class EClassCastFlags", .Name = "CastFlags", .Offset = Off::UClass::CastFlags, .Size = sizeof(EClassCastFlags), .ArrayDim = 0x1, .Alignment = alignof(EClassCastFlags),
			.bIsStatic = false, .bIsZeroSizeMember = false, .bIsBitField = false, .BitIndex = 0xFF
		},
		PredefinedMember {
			.Comment = "NOT AUTO-GENERATED PROPERTY",
			.Type = "class UObject*", .Name = "DefaultObject", .Offset = Off::UClass::ClassDefaultObject, .Size = sizeof(void*), .ArrayDim = 0x1, .Alignment = alignof(void*),
			.bIsStatic = false, .bIsZeroSizeMember = false, .bIsBitField = false, .BitIndex = 0xFF
		},
	};

	std::string PropertyTypePtr = Settings::Internal::bUseFProperty ? "class FProperty*" : "class UProperty*";

	std::vector<PredefinedMember> PropertyMembers =
	{
		PredefinedMember {
			.Comment = "NOT AUTO-GENERATED PROPERTY",
			.Type = "int32", .Name = "ArrayDim", .Offset = Off::Property::ArrayDim, .Size = sizeof(int32), .ArrayDim = 0x1, .Alignment = alignof(int32),
			.bIsStatic = false, .bIsZeroSizeMember = false, .bIsBitField = false, .BitIndex = 0xFF
		},
		PredefinedMember {
			.Comment = "NOT AUTO-GENERATED PROPERTY",
			.Type = "int32", .Name = "ElementSize", .Offset = Off::Property::ElementSize, .Size = sizeof(int32), .ArrayDim = 0x1, .Alignment = alignof(int32),
			.bIsStatic = false, .bIsZeroSizeMember = false,  .bIsBitField = false, .BitIndex = 0xFF
		},
		PredefinedMember {
			.Comment = "NOT AUTO-GENERATED PROPERTY",
			.Type = "uint64", .Name = "PropertyFlags", .Offset = Off::Property::PropertyFlags, .Size = sizeof(uint64), .ArrayDim = 0x1, .Alignment = alignof(uint64),
			.bIsStatic = false, .bIsZeroSizeMember = false, .bIsBitField = false, .BitIndex = 0xFF
		},
		PredefinedMember {
			.Comment = "NOT AUTO-GENERATED PROPERTY",
			.Type = "int32", .Name = "Offset", .Offset = Off::Property::Offset_Internal, .Size = sizeof(int32), .ArrayDim = 0x1, .Alignment = alignof(int32),
			.bIsStatic = false, .bIsZeroSizeMember = false, .bIsBitField = false, .BitIndex = 0xFF
		},
	};

	std::vector<PredefinedMember> BytePropertyMembers =
	{
		PredefinedMember {
			.Comment = "NOT AUTO-GENERATED PROPERTY",
			.Type = "class UEnum*", .Name = "Enum", .Offset = Off::ByteProperty::Enum, .Size = sizeof(void*), .ArrayDim = 0x1, .Alignment = alignof(void*),
			.bIsStatic = false, .bIsZeroSizeMember = false, .bIsBitField = false, .BitIndex = 0xFF
		},
	};

	std::vector<PredefinedMember> BoolPropertyMembers =
	{
		PredefinedMember {
			.Comment = "NOT AUTO-GENERATED PROPERTY",
			.Type = "uint8", .Name = "FieldSize", .Offset = Off::BoolProperty::Base, .Size = sizeof(uint8), .ArrayDim = 0x1, .Alignment = alignof(uint8),
			.bIsStatic = false, .bIsZeroSizeMember = false, .bIsBitField = false, .BitIndex = 0xFF
		},
		PredefinedMember {
			.Comment = "NOT AUTO-GENERATED PROPERTY",
			.Type = "uint8", .Name = "ByteOffset", .Offset = Off::BoolProperty::Base + 0x1, .Size = sizeof(uint8), .ArrayDim = 0x1, .Alignment = alignof(uint8),
			.bIsStatic = false, .bIsZeroSizeMember = false,  .bIsBitField = false, .BitIndex = 0xFF
		},
		PredefinedMember {
			.Comment = "NOT AUTO-GENERATED PROPERTY",
			.Type = "uint8", .Name = "ByteMask", .Offset = Off::BoolProperty::Base + 0x2, .Size = sizeof(uint8), .ArrayDim = 0x1, .Alignment = alignof(uint8),
			.bIsStatic = false, .bIsZeroSizeMember = false, .bIsBitField = false, .BitIndex = 0xFF
		},
		PredefinedMember {
			.Comment = "NOT AUTO-GENERATED PROPERTY",
			.Type = "uint8", .Name = "FieldMask", .Offset = Off::BoolProperty::Base + 0x3, .Size = sizeof(uint8), .ArrayDim = 0x1, .Alignment = alignof(uint8),
			.bIsStatic = false, .bIsZeroSizeMember = false, .bIsBitField = false, .BitIndex = 0xFF
		},
	};

	std::vector<PredefinedMember> ObjectPropertyBaseMembers =
	{
		PredefinedMember {
			.Comment = "NOT AUTO-GENERATED PROPERTY",
			.Type = "class UClass*", .Name = "PropertyClass", .Offset = Off::ObjectProperty::PropertyClass, .Size = sizeof(void*), .ArrayDim = 0x1, .Alignment = alignof(void*),
			.bIsStatic = false, .bIsZeroSizeMember = false, .bIsBitField = false, .BitIndex = 0xFF
		},
	};

	std::vector<PredefinedMember> ClassPropertyMembers =
	{
		PredefinedMember {
			.Comment = "NOT AUTO-GENERATED PROPERTY",
			.Type = "class UClass*", .Name = "MetaClass", .Offset = Off::ClassProperty::MetaClass, .Size = sizeof(void*), .ArrayDim = 0x1, .Alignment = alignof(void*),
			.bIsStatic = false, .bIsZeroSizeMember = false, .bIsBitField = false, .BitIndex = 0xFF
		},
	};

	std::vector<PredefinedMember> StructPropertyMembers =
	{
		PredefinedMember {
			.Comment = "NOT AUTO-GENERATED PROPERTY",
			.Type = "class UStruct*", .Name = "Struct", .Offset = Off::StructProperty::Struct, .Size = sizeof(void*), .ArrayDim = 0x1, .Alignment = alignof(void*),
			.bIsStatic = false, .bIsZeroSizeMember = false, .bIsBitField = false, .BitIndex = 0xFF
		},
	};

	std::vector<PredefinedMember> ArrayPropertyMembers =
	{
		PredefinedMember {
			.Comment = "NOT AUTO-GENERATED PROPERTY",
			.Type = PropertyTypePtr, .Name = "InnerProperty", .Offset = Off::ArrayProperty::Inner, .Size = sizeof(void*), .ArrayDim = 0x1, .Alignment = alignof(void*),
			.bIsStatic = false, .bIsZeroSizeMember = false, .bIsBitField = false, .BitIndex = 0xFF
		},
	};

	std::vector<PredefinedMember> DelegatePropertyMembers =
	{
		PredefinedMember {
			.Comment = "NOT AUTO-GENERATED PROPERTY",
			.Type = "class UFunction*", .Name = "SignatureFunction", .Offset = Off::DelegateProperty::SignatureFunction, .Size = sizeof(void*), .ArrayDim = 0x1, .Alignment = alignof(void*),
			.bIsStatic = false, .bIsZeroSizeMember = false, .bIsBitField = false, .BitIndex = 0xFF
		},
	};

	std::vector<PredefinedMember> MapPropertyMembers =
	{
		PredefinedMember {
			.Comment = "NOT AUTO-GENERATED PROPERTY",
			.Type = PropertyTypePtr, .Name = "KeyProperty", .Offset = Off::MapProperty::Base, .Size = sizeof(void*), .ArrayDim = 0x1, .Alignment = alignof(void*),
			.bIsStatic = false, .bIsZeroSizeMember = false, .bIsBitField = false, .BitIndex = 0xFF
		},
		PredefinedMember {
			.Comment = "NOT AUTO-GENERATED PROPERTY",
			.Type = PropertyTypePtr, .Name = "ValueProperty", .Offset = Off::MapProperty::Base + (int)sizeof(void*), .Size = sizeof(void*), .ArrayDim = 0x1, .Alignment = alignof(void*),
			.bIsStatic = false, .bIsZeroSizeMember = false, .bIsBitField = false, .BitIndex = 0xFF
		},
	};

	std::vector<PredefinedMember> SetPropertyMembers =
	{
		PredefinedMember {
			.Comment = "NOT AUTO-GENERATED PROPERTY",
			.Type = PropertyTypePtr, .Name = "ElementProperty", .Offset = Off::SetProperty::ElementProp, .Size = sizeof(void*), .ArrayDim = 0x1, .Alignment = alignof(void*),
			.bIsStatic = false, .bIsZeroSizeMember = false, .bIsBitField = false, .BitIndex = 0xFF
		},
	};

	std::vector<PredefinedMember> EnumPropertyMembers =
	{
		PredefinedMember {
			.Comment = "NOT AUTO-GENERATED PROPERTY",
			.Type = PropertyTypePtr, .Name = "UnderlayingProperty", .Offset = Off::EnumProperty::Base, .Size = sizeof(void*), .ArrayDim = 0x1, .Alignment = alignof(void*),
			.bIsStatic = false, .bIsZeroSizeMember = false, .bIsBitField = false, .BitIndex = 0xFF
		},
		PredefinedMember {
			.Comment = "NOT AUTO-GENERATED PROPERTY",
			.Type = "class UEnum*", .Name = "Enum", .Offset = Off::EnumProperty::Base + (int)sizeof(void*), .Size = sizeof(void*), .ArrayDim = 0x1, .Alignment = alignof(void*),
			.bIsStatic = false, .bIsZeroSizeMember = false, .bIsBitField = false, .BitIndex = 0xFF
		},
	};

	std::vector<PredefinedMember> FieldPathPropertyMembers =
	{
		PredefinedMember {
			.Comment = "NOT AUTO-GENERATED PROPERTY",
			.Type = "class FFieldClass*", .Name = "FieldClass", .Offset = Off::FieldPathProperty::FieldClass, .Size = sizeof(void*), .ArrayDim = 0x1, .Alignment = alignof(void*),
			.bIsStatic = false, .bIsZeroSizeMember = false, .bIsBitField = false, .BitIndex = 0xFF
		},
	};

	std::vector<PredefinedMember> OptionalPropertyMembers =
	{
		PredefinedMember {
			.Comment = "NOT AUTO-GENERATED PROPERTY",
			.Type = PropertyTypePtr, .Name = "ValueProperty", .Offset = Off::OptionalProperty::ValueProperty, .Size = sizeof(void*), .ArrayDim = 0x1, .Alignment = alignof(void*),
			.bIsStatic = false, .bIsZeroSizeMember = false, .bIsBitField = false, .BitIndex = 0xFF
		},
	};

	SortMembers(UObjectPredefs.Members);
	SortMembers(UFieldPredefs.Members);
	SortMembers(UEnumPredefs.Members);
	SortMembers(UStructPredefs.Members);
	SortMembers(UFunctionPredefs.Members);
	SortMembers(UClassPredefs.Members);

	SortMembers(PropertyMembers);
	SortMembers(BytePropertyMembers);
	SortMembers(BoolPropertyMembers);
	SortMembers(ObjectPropertyBaseMembers);
	SortMembers(ClassPropertyMembers);
	SortMembers(StructPropertyMembers);
	SortMembers(ArrayPropertyMembers);
	SortMembers(DelegatePropertyMembers);
	SortMembers(MapPropertyMembers);
	SortMembers(SetPropertyMembers);
	SortMembers(FieldPathPropertyMembers);
	SortMembers(OptionalPropertyMembers);

	if (!Settings::Internal::bUseFProperty)
	{
		auto AssignValueIfObjectIsFound = [](const std::string& ClassName, std::vector<PredefinedMember>&& Members) -> void
		{
			if (UEClass Class = ObjectArray::FindClassFast(ClassName))
				PredefinedMembers[Class.GetIndex()].Members = std::move(Members);
		};

		AssignValueIfObjectIsFound("Property", std::move(PropertyMembers));
		AssignValueIfObjectIsFound("ByteProperty", std::move(BytePropertyMembers));
		AssignValueIfObjectIsFound("BoolProperty", std::move(BoolPropertyMembers));
		AssignValueIfObjectIsFound("ObjectPropertyBase", std::move(ObjectPropertyBaseMembers));
		AssignValueIfObjectIsFound("ClassProperty", std::move(ClassPropertyMembers));
		AssignValueIfObjectIsFound("StructProperty", std::move(StructPropertyMembers));
		AssignValueIfObjectIsFound("DelegateProperty", std::move(DelegatePropertyMembers));
		AssignValueIfObjectIsFound("ArrayProperty", std::move(ArrayPropertyMembers));
		AssignValueIfObjectIsFound("MapProperty", std::move(MapPropertyMembers));
		AssignValueIfObjectIsFound("SetProperty", std::move(SetPropertyMembers));
		AssignValueIfObjectIsFound("EnumProperty", std::move(EnumPropertyMembers));

		// FieldPathProperty and OptionalProperty don't exist in UE versions which are using UProperty
		return;
	}
	else
	{
		/* Reserving enough space is required because otherwise the vector could reallocate and invalidate some structs' 'Super' pointer */
		PredefinedStructs.reserve(0x20);

		PredefinedStruct& FFieldClass = PredefinedStructs.emplace_back(PredefinedStruct{
			.UniqueName = "FFieldClass", .Size = 0x0, .Alignment = alignof(void*), .bUseExplictAlignment = false, .bIsFinal = false, .bIsClass = true, .Super = nullptr
		});
		PredefinedStruct& FFieldVariant = PredefinedStructs.emplace_back(PredefinedStruct{
			.UniqueName = "FFieldVariant", .Size = 0x0, .Alignment = alignof(void*), .bUseExplictAlignment = false, .bIsFinal = false, .bIsClass = true, .Super = nullptr
		});

		PredefinedStruct& FField = PredefinedStructs.emplace_back(PredefinedStruct{
			.UniqueName = "FField", .Size = 0x0, .Alignment = alignof(void*), .bUseExplictAlignment = false, .bIsFinal = false, .bIsClass = true, .Super = nullptr
		});

		PredefinedStruct& FProperty = PredefinedStructs.emplace_back(PredefinedStruct{
			.UniqueName = "FProperty", .Size = Off::InSDK::Properties::PropertySize, .Alignment = alignof(void*), .bUseExplictAlignment = false, .bIsFinal = false, .bIsClass = true, .Super = &FField  /* FField */
		});
		PredefinedStruct& FByteProperty = PredefinedStructs.emplace_back(PredefinedStruct{
			.UniqueName = "FByteProperty", .Size = 0x0, .Alignment = alignof(void*), .bUseExplictAlignment = false, .bIsFinal = true, .bIsClass = true, .Super = &FProperty  /* FProperty */
		});
		PredefinedStruct& FBoolProperty = PredefinedStructs.emplace_back(PredefinedStruct{
			.UniqueName = "FBoolProperty", .Size = 0x0, .Alignment = alignof(void*), .bUseExplictAlignment = false, .bIsFinal = true, .bIsClass = true, .Super = &FProperty  /* FProperty */
		});
		PredefinedStruct& FObjectPropertyBase = PredefinedStructs.emplace_back(PredefinedStruct{
			.UniqueName = "FObjectPropertyBase", .Size = 0x0, .Alignment = alignof(void*), .bUseExplictAlignment = false, .bIsFinal = false, .bIsClass = true, .Super = &FProperty  /* FProperty */
		});
		PredefinedStruct& FClassProperty = PredefinedStructs.emplace_back(PredefinedStruct{
			.UniqueName = "FClassProperty", .Size = 0x0, .Alignment = alignof(void*), .bUseExplictAlignment = false, .bIsFinal = true, .bIsClass = true, .Super = &FObjectPropertyBase  /* FObjectPropertyBase */
		});
		PredefinedStruct& FStructProperty = PredefinedStructs.emplace_back(PredefinedStruct{
			.UniqueName = "FStructProperty", .Size = 0x0, .Alignment = alignof(void*), .bUseExplictAlignment = false, .bIsFinal = true, .bIsClass = true, .Super = &FProperty  /* FProperty */
		});
		PredefinedStruct& FArrayProperty = PredefinedStructs.emplace_back(PredefinedStruct{
			.UniqueName = "FArrayProperty", .Size = 0x0, .Alignment = alignof(void*), .bUseExplictAlignment = false, .bIsFinal = true, .bIsClass = true, .Super = &FProperty  /* FProperty */
		});
		PredefinedStruct& FDelegateProperty = PredefinedStructs.emplace_back(PredefinedStruct{
			.UniqueName = "FDelegateProperty", .Size = 0x0, .Alignment = alignof(void*), .bUseExplictAlignment = false, .bIsFinal = true, .bIsClass = true, .Super = &FProperty  /* FProperty */
		});
		PredefinedStruct& FMapProperty = PredefinedStructs.emplace_back(PredefinedStruct{
			.UniqueName = "FMapProperty", .Size = 0x0, .Alignment = alignof(void*), .bUseExplictAlignment = false, .bIsFinal = true, .bIsClass = true, .Super = &FProperty  /* FProperty */
		});
		PredefinedStruct& FSetProperty = PredefinedStructs.emplace_back(PredefinedStruct{
			.UniqueName = "FSetProperty", .Size = 0x0, .Alignment = alignof(void*), .bUseExplictAlignment = false, .bIsFinal = true, .bIsClass = true, .Super = &FProperty  /* FProperty */
		});
		PredefinedStruct& FEnumProperty = PredefinedStructs.emplace_back(PredefinedStruct{
			.UniqueName = "FEnumProperty", .Size = 0x0, .Alignment = alignof(void*), .bUseExplictAlignment = false, .bIsFinal = true, .bIsClass = true, .Super = &FProperty  /* FProperty */
		});
		PredefinedStruct& FFieldPathProperty = PredefinedStructs.emplace_back(PredefinedStruct{
			.UniqueName = "FFieldPathProperty", .Size = 0x0, .Alignment = alignof(void*), .bUseExplictAlignment = false, .bIsFinal = true, .bIsClass = true, .Super = &FProperty  /* FProperty */
		});
		PredefinedStruct& FOptionalProperty = PredefinedStructs.emplace_back(PredefinedStruct{
			.UniqueName = "FOptionalProperty", .Size = 0x0, .Alignment = alignof(void*), .bUseExplictAlignment = false, .bIsFinal = true, .bIsClass = true, .Super = &FProperty  /* FProperty */
		});

		FFieldClass.Properties =
		{
			PredefinedMember {
				.Comment = "NOT AUTO-GENERATED PROPERTY",
				.Type = "FName", .Name = "Name", .Offset = Off::FFieldClass::Name, .Size = Off::InSDK::Name::FNameSize, .ArrayDim = 0x1, .Alignment = alignof(int32),
				.bIsStatic = false, .bIsZeroSizeMember = false, .bIsBitField = false, .BitIndex = 0xFF
			},
			PredefinedMember {
				.Comment = "NOT AUTO-GENERATED PROPERTY",
				.Type = "uint64", .Name = "Id", .Offset = Off::FFieldClass::Id, .Size = sizeof(uint64), .ArrayDim = 0x1, .Alignment = alignof(uint64),
				.bIsStatic = false, .bIsZeroSizeMember = false, .bIsBitField = false, .BitIndex = 0xFF
			},
			PredefinedMember {
				.Comment = "NOT AUTO-GENERATED PROPERTY",
				.Type = "uint64", .Name = "CastFlags", .Offset = Off::FFieldClass::CastFlags, .Size = sizeof(uint64), .ArrayDim = 0x1, .Alignment = alignof(uint64),
				.bIsStatic = false, .bIsZeroSizeMember = false, .bIsBitField = false, .BitIndex = 0xFF
			},
			PredefinedMember {
				.Comment = "NOT AUTO-GENERATED PROPERTY",
				.Type = "EClassFlags", .Name = "ClassFlags", .Offset = Off::FFieldClass::ClassFlags, .Size = sizeof(EClassFlags), .ArrayDim = 0x1, .Alignment = alignof(EClassFlags),
				.bIsStatic = false, .bIsZeroSizeMember = false, .bIsBitField = false, .BitIndex = 0xFF
			},
			PredefinedMember {
				.Comment = "NOT AUTO-GENERATED PROPERTY",
				.Type = "class FFieldClass*", .Name = "SuperClass", .Offset = Off::FFieldClass::SuperClass, .Size = sizeof(void*), .ArrayDim = 0x1, .Alignment = alignof(void*),
				.bIsStatic = false, .bIsZeroSizeMember = false, .bIsBitField = false, .BitIndex = 0xFF
			},
		};


		const int32 FFieldVariantSize = Settings::Internal::bUseMaskForFieldOwner ? 0x8 : 0x10;
		const int32 IdentifierOffset = Settings::Internal::bUseMaskForFieldOwner ? 0x0 : 0x8;
		std::string UObjectIdentifierType = (Settings::Internal::bUseMaskForFieldOwner ? "constexpr uint64" : "bool");
		std::string UObjectIdentifierName = (Settings::Internal::bUseMaskForFieldOwner ? "UObjectMask = 0x1" : "bIsUObject");

		FFieldVariant.Properties =
		{
			PredefinedMember {
				.Comment = "NOT AUTO-GENERATED PROPERTY",
				.Type = "using ContainerType = union { class FField* Field; class UObject* Object; }", .Name = "", .Offset = 0x0, .Size = sizeof(void*), .ArrayDim = 0x1, .Alignment = alignof(void*),
				.bIsStatic = true, .bIsZeroSizeMember = true, .bIsBitField = false, .BitIndex = 0xFF
			},
			PredefinedMember {
				.Comment = "NOT AUTO-GENERATED PROPERTY",
				.Type = "ContainerType", .Name = "Container", .Offset = 0x0, .Size = sizeof(void*), .ArrayDim = 0x1, .Alignment = alignof(void*),
				.bIsStatic = false, .bIsZeroSizeMember = false, .bIsBitField = false, .BitIndex = 0xFF
			},
			PredefinedMember {
				.Comment = "NOT AUTO-GENERATED PROPERTY",
				.Type = UObjectIdentifierType, .Name = UObjectIdentifierName, .Offset = IdentifierOffset, .Size = 0x01, .ArrayDim = 0x1, .Alignment = 0x8,
				.bIsStatic = Settings::Internal::bUseMaskForFieldOwner, .bIsZeroSizeMember = false, .bIsBitField = false, .BitIndex = 0xFF
			},
		};


		FField.Properties =
		{
			PredefinedMember {
				.Comment = "NOT AUTO-GENERATED PROPERTY",
				.Type = "void*", .Name = "VTable", .Offset = Off::FField::Vft, .Size = sizeof(void*), .ArrayDim = 0x1, .Alignment = alignof(void*),
				.bIsStatic = false, .bIsZeroSizeMember = false, .bIsBitField = false, .BitIndex = 0xFF
			},
			PredefinedMember {
				.Comment = "NOT AUTO-GENERATED PROPERTY",
				.Type = "class FFieldClass*", .Name = "ClassPrivate", .Offset = Off::FField::Class, .Size = sizeof(void*), .ArrayDim = 0x1, .Alignment = alignof(void*),
				.bIsStatic = false, .bIsZeroSizeMember = false, .bIsBitField = false, .BitIndex = 0xFF
			},
			PredefinedMember {
				.Comment = "NOT AUTO-GENERATED PROPERTY",
				.Type = "FFieldVariant", .Name = "Owner", .Offset = Off::FField::Owner, .Size = FFieldVariantSize, .ArrayDim = 0x1, .Alignment = alignof(void*),
				.bIsStatic = false, .bIsZeroSizeMember = false, .bIsBitField = false, .BitIndex = 0xFF
			},
			PredefinedMember {
				.Comment = "NOT AUTO-GENERATED PROPERTY",
				.Type = "class FField*", .Name = "Next", .Offset = Off::FField::Next, .Size = sizeof(void*), .ArrayDim = 0x1, .Alignment = alignof(void*),
				.bIsStatic = false, .bIsZeroSizeMember = false, .bIsBitField = false, .BitIndex = 0xFF
			},
			PredefinedMember {
				.Comment = "NOT AUTO-GENERATED PROPERTY",
				.Type = "FName", .Name = "Name", .Offset = Off::FField::Name, .Size = Off::InSDK::Name::FNameSize, .ArrayDim = 0x1, .Alignment = alignof(int32),
				.bIsStatic = false, .bIsZeroSizeMember = false, .bIsBitField = false, .BitIndex = 0xFF
			},
			PredefinedMember {
				.Comment = "NOT AUTO-GENERATED PROPERTY",
				.Type = "int32", .Name = "ObjFlags", .Offset = Off::FField::Flags, .Size = sizeof(int32), .ArrayDim = 0x1, .Alignment = alignof(int32),
				.bIsStatic = false, .bIsZeroSizeMember = false, .bIsBitField = false, .BitIndex = 0xFF
			},
		};

		SortMembers(FFieldClass.Properties);
		SortMembers(FFieldVariant.Properties);

		SortMembers(FField.Properties);

		FProperty.Properties = PropertyMembers;
		FByteProperty.Properties = BytePropertyMembers;
		FBoolProperty.Properties = BoolPropertyMembers;
		FObjectPropertyBase.Properties = ObjectPropertyBaseMembers;
		FClassProperty.Properties = ClassPropertyMembers;
		FStructProperty.Properties = StructPropertyMembers;
		FArrayProperty.Properties = ArrayPropertyMembers;
		FDelegateProperty.Properties = DelegatePropertyMembers;
		FMapProperty.Properties = MapPropertyMembers;
		FSetProperty.Properties = SetPropertyMembers;
		FEnumProperty.Properties = EnumPropertyMembers;
		FFieldPathProperty.Properties = FieldPathPropertyMembers;
		FOptionalProperty.Properties = OptionalPropertyMembers;

		/* Init PredefindedStruct::Size **after** sorting the members */
		InitStructSize(FFieldClass);
		InitStructSize(FFieldVariant);

		InitStructSize(FField);

		InitStructSize(FProperty);
		InitStructSize(FByteProperty);
		InitStructSize(FBoolProperty);
		InitStructSize(FObjectPropertyBase);
		InitStructSize(FClassProperty);
		InitStructSize(FStructProperty);
		InitStructSize(FArrayProperty);
		InitStructSize(FDelegateProperty);
		InitStructSize(FMapProperty);
		InitStructSize(FSetProperty);
		InitStructSize(FEnumProperty);
		InitStructSize(FFieldPathProperty);
		InitStructSize(FOptionalProperty);
	}
}


void CppGenerator::InitPredefinedFunctions()
{
	static auto SortFunctions = [](std::vector<PredefinedFunction>& Functions) -> void
	{
		std::sort(Functions.begin(), Functions.end(), ComparePredefinedFunctions);
	};

	PredefinedElements& UObjectPredefs = PredefinedMembers[ObjectArray::FindClassFast("Object").GetIndex()];

	UObjectPredefs.Functions =
	{
		/* static non-inline functions */
		PredefinedFunction {
			.CustomComment = "Finds a UObject in the global object array by full-name, optionally with ECastFlags to reduce heavy string comparison",
			.ReturnType = "class UObject*", .NameWithParams = "FindObjectImpl(const std::string& FullName, EClassCastFlags RequiredType = EClassCastFlags::None)",
			.NameWithParamsWithoutDefaults = "FindObjectImpl(const std::string& FullName, EClassCastFlags RequiredType)", .Body =
R"({
	for (int i = 0; i < GObjects->Num(); ++i)
	{
		UObject* Object = GObjects->GetByIndex(i);
	
		if (!Object)
			continue;
		
		if (Object->HasTypeFlag(RequiredType) && Object->GetFullName() == FullName)
			return Object;
	}

	return nullptr;
})",
			.bIsStatic = true, .bIsConst = false, .bIsBodyInline = false
		},
		PredefinedFunction {
			.CustomComment = "Finds a UObject in the global object array by name, optionally with ECastFlags to reduce heavy string comparison",
			.ReturnType = "class UObject*", .NameWithParams = "FindObjectFastImpl(const std::string& Name, EClassCastFlags RequiredType = EClassCastFlags::None)",
			.NameWithParamsWithoutDefaults = "FindObjectFastImpl(const std::string& Name, EClassCastFlags RequiredType)", .Body =
R"({
	for (int i = 0; i < GObjects->Num(); ++i)
	{
		UObject* Object = GObjects->GetByIndex(i);
	
		if (!Object)
			continue;
		
		if (Object->HasTypeFlag(RequiredType) && Object->GetName() == Name)
			return Object;
	}

	return nullptr;
})",
			.bIsStatic = true, .bIsConst = false, .bIsBodyInline = false
		},

		/* static inline functions */
		PredefinedFunction {
			.CustomComment = "",
			.CustomTemplateText = "template<typename UEType = UObject>",
			.ReturnType = "UEType*", .NameWithParams = "FindObject(const std::string& Name, EClassCastFlags RequiredType = EClassCastFlags::None)", .Body =
R"({
	return static_cast<UEType*>(FindObjectImpl(Name, RequiredType));
})",
			.bIsStatic = true, .bIsConst = false, .bIsBodyInline = true
		},
		PredefinedFunction {
			.CustomComment = "",
			.CustomTemplateText = "template<typename UEType = UObject>",
			.ReturnType = "UEType*", .NameWithParams = "FindObjectFast(const std::string& Name, EClassCastFlags RequiredType = EClassCastFlags::None)", .Body =
R"({
	return static_cast<UEType*>(FindObjectFastImpl(Name, RequiredType));
})",
			.bIsStatic = true, .bIsConst = false, .bIsBodyInline = true
		},
		PredefinedFunction {
			.CustomComment = "",
			.ReturnType = "class UClass*", .NameWithParams = "FindClass(const std::string& ClassFullName)", .Body =
R"({
	return FindObject<class UClass>(ClassFullName, EClassCastFlags::Class);
})",
			.bIsStatic = true, .bIsConst = false, .bIsBodyInline = true
		},
		PredefinedFunction {
			.CustomComment = "",
			.ReturnType = "class UClass*", .NameWithParams = "FindClassFast(const std::string& ClassName)", .Body =
R"({
	return FindObjectFast<class UClass>(ClassName, EClassCastFlags::Class);
}
)",
			.bIsStatic = true, .bIsConst = false, .bIsBodyInline = true
		},


		/* non-static non-inline functions */
		PredefinedFunction {
			.CustomComment = "Retuns the name of this object",
			.ReturnType = "std::string", .NameWithParams = "GetName()", .Body =
R"({
	return this ? Name.ToString() : "None";
})",
			.bIsStatic = false, .bIsConst = true, .bIsBodyInline = false
		},
		PredefinedFunction {
			.CustomComment = "Returns the name of this object in the format 'Class Package.Outer.Object'",
			.ReturnType = "std::string", .NameWithParams = "GetFullName()", .Body =
R"({
	if (this && Class)
	{
		std::string Temp;

		for (UObject* NextOuter = Outer; NextOuter; NextOuter = NextOuter->Outer)
		{
			Temp = NextOuter->GetName() + "." + Temp;
		}

		std::string Name = Class->GetName();
		Name += " ";
		Name += Temp;
		Name += GetName();

		return Name;
	}

	return "None";
})",
			.bIsStatic = false, .bIsConst = true, .bIsBodyInline = false
		},
		PredefinedFunction{
			.CustomComment = "Checks a UObjects' type by Class",
			.ReturnType = "bool", .NameWithParams = "IsA(class UClass* TypeClass)", .Body =
R"({
	return Class->IsSubclassOf(TypeClass);
})",
			.bIsStatic = false, .bIsConst = true, .bIsBodyInline = false
		},
		PredefinedFunction{
			.CustomComment = "Checks a UObjects' type by TypeFlags",
			.ReturnType = "bool", .NameWithParams = "IsA(EClassCastFlags TypeFlags)", .Body =
R"({
	return (Class->CastFlags & TypeFlags);
})",
			.bIsStatic = false, .bIsConst = true, .bIsBodyInline = false
		},
		PredefinedFunction{
			.CustomComment = "Checks Class->FunctionFlags for TypeFlags",
			.ReturnType = "bool", .NameWithParams = "HasTypeFlag(EClassCastFlags TypeFlags)", .Body =
R"({
	return (Class->CastFlags & TypeFlags);
})",
			.bIsStatic = false, .bIsConst = true, .bIsBodyInline = false
		},
		PredefinedFunction{
			.CustomComment = "Checks whether this object is a classes' default-object",
			.ReturnType = "bool", .NameWithParams = "IsDefaultObject()", .Body =
		R"({
	return (Flags & EObjectFlags::ClassDefaultObject);
})",
			.bIsStatic = false, .bIsConst = true, .bIsBodyInline = false
		},

		/* non-static inline functions */
		PredefinedFunction{
			.CustomComment = "Unreal Function to process all UFunction-calls",
			.ReturnType = "void", .NameWithParams = "ProcessEvent(class UFunction* Function, void* Parms)", .Body = std::format(
R"({{
	InSDKUtils::CallGameFunction(InSDKUtils::GetVirtualFunction<void({}*)(const UObject*, class UFunction*, void*)>(this, Offsets::ProcessEventIdx), this, Function, Parms);
}})", Settings::Is32Bit() ? "__thiscall" : ""),
			.bIsStatic = false, .bIsConst = true, .bIsBodyInline = true
		},
	};

	UEClass Struct = ObjectArray::FindClassFast("Struct");

	const int32 UStructIdx = Struct ? Struct.GetIndex() : ObjectArray::FindClassFast("struct").GetIndex(); // misspelled on some UE versions.

	PredefinedElements& UStructPredefs = PredefinedMembers[UStructIdx];

	UStructPredefs.Functions =
	{
		PredefinedFunction {
			.CustomComment = "Checks if this class has a certain base",
			.ReturnType = "bool", .NameWithParams = "IsSubclassOf(const UStruct* Base)", .Body =
R"({
	if (!Base)
		return false;

	for (const UStruct* Struct = this; Struct; Struct = Struct->Super)
	{
		if (Struct == Base)
			return true;
	}

	return false;
})",
			.bIsStatic = false, .bIsConst = true, .bIsBodyInline = false
		},
	};

	PredefinedElements& UClassPredefs = PredefinedMembers[ObjectArray::FindClassFast("Class").GetIndex()];

	UClassPredefs.Functions =
	{
		/* non-static non-inline functions */
		PredefinedFunction {
			.CustomComment = "Gets a UFunction from this UClasses' 'Children' list",
			.ReturnType = "class UFunction*", .NameWithParams = "GetFunction(const std::string& ClassName, const std::string& FuncName)", .Body =
R"({
	for(const UStruct* Clss = this; Clss; Clss = Clss->Super)
	{
		if (Clss->GetName() != ClassName)
			continue;
			
		for (UField* Field = Clss->Children; Field; Field = Field->Next)
		{
			if(Field->HasTypeFlag(EClassCastFlags::Function) && Field->GetName() == FuncName)
				return static_cast<class UFunction*>(Field);
		}
	}

	return nullptr;
})",
			.bIsStatic = false, .bIsConst = true, .bIsBodyInline = false
		},
	};


	PredefinedElements& UEnginePredefs = PredefinedMembers[ObjectArray::FindClassFast("Engine").GetIndex()];

	UEnginePredefs.Functions =
	{
		/* static non-inline functions */
		PredefinedFunction {
			.CustomComment = "Gets a pointer to a valid UObject of type UEngine",
			.ReturnType = "class UEngine*", .NameWithParams = "GetEngine()", .Body =
R"({
	static UEngine* GEngine = nullptr;

	if (GEngine)
		return GEngine;
	
	/* (Re-)Initialize if GEngine is nullptr */
	for (int i = 0; i < UObject::GObjects->Num(); i++)
	{
		UObject* Obj = UObject::GObjects->GetByIndex(i);

		if (!Obj)
			continue;

		if (Obj->IsA(UEngine::StaticClass()) && !Obj->IsDefaultObject())
		{
			GEngine = static_cast<UEngine*>(Obj);
			break;
		}
	}

	return GEngine; 
})",
			.bIsStatic = true, .bIsConst = false, .bIsBodyInline = false
		},
	};


	PredefinedElements& UGameEnginePredefs = PredefinedMembers[ObjectArray::FindClassFast("GameEngine").GetIndex()];

	UGameEnginePredefs.Functions =
	{
		/* static non-inline functions */
		PredefinedFunction {
			.CustomComment = "Returns the result of UEngine::GetEngine() without a type-check, might be dangerous",
			.ReturnType = "class UGameEngine*", .NameWithParams = "GetEngine()", .Body =
R"({
	return static_cast<UGameEngine*>(UEngine::GetEngine());
})",
			.bIsStatic = true, .bIsConst = false, .bIsBodyInline = false
		},
	};


	PredefinedElements& UWorldPredefs = PredefinedMembers[ObjectArray::FindClassFast("World").GetIndex()];

	constexpr const char* GetWorldThroughGWorldCode = R"(
	if constexpr (Offsets::GWorld != 0)
		return *reinterpret_cast<UWorld**>(InSDKUtils::GetImageBase() + Offsets::GWorld);
)";

	UWorldPredefs.Functions =
	{
		/* static non-inline functions */
		PredefinedFunction {
			.CustomComment = "Gets a pointer to the current World of the GameViewport",
			.ReturnType = "class UWorld*", .NameWithParams = "GetWorld()", .Body =
std::format(R"({{{}
	if (UEngine* Engine = UEngine::GetEngine())
	{{
		if (!Engine->GameViewport)
			return nullptr;

		return Engine->GameViewport->World;
	}}

	return nullptr;
}})", !Settings::CppGenerator::bForceNoGWorldInSDK ?  GetWorldThroughGWorldCode : ""),
			.bIsStatic = true, .bIsConst = false, .bIsBodyInline = false
		},
	};

	UEStruct Vector = ObjectArray::FindObjectFast<UEStruct>("Vector");

	PredefinedElements& FVectorPredefs = PredefinedMembers[Vector.GetIndex()];

	FVectorPredefs.Members.push_back(PredefinedMember{
		PredefinedMember{
			.Comment = "NOT AUTO-GENERATED PROPERTY",
			.Type = std::format("using UnderlayingType = {}", (Settings::Internal::bUseLargeWorldCoordinates ? "double" : "float")), .Name = "", .Offset = 0x0, .Size = 0x08, .ArrayDim = 0x1, .Alignment = 0x8,
			.bIsStatic = true, .bIsZeroSizeMember = true, .bIsBitField = false, .BitIndex = 0xFF,
		}
	});

	FVectorPredefs.Functions =
	{
		/* const operators */
		PredefinedFunction {
			.CustomComment = "",
			.ReturnType = "FVector", .NameWithParams = "operator+(const FVector& Other)", .Body =
R"({
	return { X + Other.X, Y + Other.Y, Z + Other.Z };
})",
			.bIsStatic = false, .bIsConst = true, .bIsBodyInline = true
		},
		PredefinedFunction {
			.CustomComment = "",
			.ReturnType = "FVector", .NameWithParams = "operator-(const FVector& Other)", .Body =
R"({
	return { X - Other.X, Y - Other.Y, Z - Other.Z };
})",
			.bIsStatic = false, .bIsConst = true, .bIsBodyInline = true
		},
		PredefinedFunction {
			.CustomComment = "",
			.ReturnType = "FVector", .NameWithParams = "operator*(float Scalar)", .Body =
R"({
	return { X * Scalar, Y * Scalar, Z * Scalar };
})",
			.bIsStatic = false, .bIsConst = true, .bIsBodyInline = true
		},
		PredefinedFunction {
			.CustomComment = "",
			.ReturnType = "FVector", .NameWithParams = "operator*(const FVector& Other)", .Body =
R"({
	return { X * Other.X, Y * Other.Y, Z * Other.Z };
})",
			.bIsStatic = false, .bIsConst = true, .bIsBodyInline = true
		},
		PredefinedFunction {
			.CustomComment = "",
			.ReturnType = "FVector", .NameWithParams = "operator/(float Scalar)", .Body =
R"({
	if (Scalar == 0.0f)
		return *this;

	return { X / Scalar, Y / Scalar, Z / Scalar };
})",
			.bIsStatic = false, .bIsConst = true, .bIsBodyInline = true
		},
		PredefinedFunction {
			.CustomComment = "",
			.ReturnType = "FVector", .NameWithParams = "operator/(const FVector& Other)", .Body =
R"({
	if (Other.X == 0.0f || Other.Y == 0.0f ||Other.Z == 0.0f)
		return *this;

	return { X / Other.X, Y / Other.Y, Z / Other.Z };
})",
			.bIsStatic = false, .bIsConst = true, .bIsBodyInline = true
		},
		PredefinedFunction {
			.CustomComment = "",
			.ReturnType = "bool", .NameWithParams = "operator==(const FVector& Other)", .Body =
R"({
	return X == Other.X && Y == Other.Y && Z == Other.Z;
})",
			.bIsStatic = false, .bIsConst = true, .bIsBodyInline = true
		},
		PredefinedFunction {
			.CustomComment = "",
			.ReturnType = "bool", .NameWithParams = "operator!=(const FVector& Other)", .Body =
R"({
	return X != Other.X || Y != Other.Y || Z != Other.Z;
})",
			.bIsStatic = false, .bIsConst = true, .bIsBodyInline = true
		},

		/* Non-const operators */
		PredefinedFunction {
			.CustomComment = "",
			.ReturnType = "FVector&", .NameWithParams = "operator+=(const FVector& Other)", .Body =
R"({
	*this = *this + Other;
	return *this;
})",
			.bIsStatic = false, .bIsConst = false, .bIsBodyInline = true
		},
		PredefinedFunction {
			.CustomComment = "",
			.ReturnType = "FVector&", .NameWithParams = "operator-=(const FVector& Other)", .Body =
R"({
	*this = *this - Other;
	return *this;
})",
			.bIsStatic = false, .bIsConst = false, .bIsBodyInline = true
		},
		PredefinedFunction {
			.CustomComment = "",
			.ReturnType = "FVector&", .NameWithParams = "operator*=(float Scalar)", .Body =
R"({
	*this = *this * Scalar;
	return *this;
})",
			.bIsStatic = false, .bIsConst = false, .bIsBodyInline = true
		},
		PredefinedFunction {
			.CustomComment = "",
			.ReturnType = "FVector&", .NameWithParams = "operator*=(const FVector& Other)", .Body =
R"({
	*this = *this * Other;
	return *this;
})",
			.bIsStatic = false, .bIsConst = false, .bIsBodyInline = true
		},
		PredefinedFunction {
			.CustomComment = "",
			.ReturnType = "FVector&", .NameWithParams = "operator/=(float Scalar)", .Body =
R"({
	*this = *this / Scalar;
	return *this;
})",
			.bIsStatic = false, .bIsConst = false, .bIsBodyInline = true
		},
		PredefinedFunction {
			.CustomComment = "",
			.ReturnType = "FVector&", .NameWithParams = "operator/=(const FVector& Other)", .Body =
R"({
	*this = *this / Other;
	return *this;
})",
			.bIsStatic = false, .bIsConst = false, .bIsBodyInline = true
		},

		/* Const functions */
		PredefinedFunction {
			.CustomComment = "",
			.ReturnType = "bool", .NameWithParams = "IsZero()", .Body =
R"({
	return X == 0.0 && Y == 0.0 && Z == 0.0;
})",
			.bIsStatic = false, .bIsConst = true, .bIsBodyInline = true
		},
		PredefinedFunction{
			.CustomComment = "",
			.ReturnType = "UnderlayingType", .NameWithParams = "Dot(const FVector& Other)", .Body =
R"({
	return (X * Other.X) + (Y * Other.Y) + (Z * Other.Z);
})",
			.bIsStatic = false, .bIsConst = true, .bIsBodyInline = true
		},
		PredefinedFunction{
			.CustomComment = "",
			.ReturnType = "UnderlayingType", .NameWithParams = "Magnitude()", .Body =
R"({
	return std::sqrt((X * X) + (Y * Y) + (Z * Z));
})",
			.bIsStatic = false, .bIsConst = true, .bIsBodyInline = true
		},
		PredefinedFunction{
			.CustomComment = "",
			.ReturnType = "FVector", .NameWithParams = "GetNormalized()", .Body =
R"({
	return *this / Magnitude();
})",
			.bIsStatic = false, .bIsConst = true, .bIsBodyInline = true
		},
		PredefinedFunction{
			.CustomComment = "",
			.ReturnType = "UnderlayingType", .NameWithParams = "GetDistanceTo(const FVector& Other)", .Body =
R"({
	FVector DiffVector = Other - *this;
	return DiffVector.Magnitude();
})",
			.bIsStatic = false, .bIsConst = true, .bIsBodyInline = true
		},
		PredefinedFunction{
			.CustomComment = "",
			.ReturnType = "UnderlayingType", .NameWithParams = "GetDistanceToInMeters(const FVector& Other)", .Body =
R"({
	return GetDistanceTo(Other) * static_cast<UnderlayingType>(0.01);
})",
			.bIsStatic = false, .bIsConst = true, .bIsBodyInline = true
		},


		/* Non-const functions */
		PredefinedFunction{
			.CustomComment = "",
			.ReturnType = "FVector&", .NameWithParams = "Normalize()", .Body =
R"({
	*this /= Magnitude();
	return *this;
})",
			.bIsStatic = false, .bIsConst = false, .bIsBodyInline = true
		},
	};

	UEStruct Vector2D = ObjectArray::FindObjectFast<UEStruct>("Vector2D");

	PredefinedElements& FVector2DPredefs = PredefinedMembers[Vector2D.GetIndex()];
	FVector2DPredefs.Members.push_back(PredefinedMember{
		PredefinedMember{
			.Comment = "NOT AUTO-GENERATED PROPERTY",
			.Type = std::format("using UnderlayingType = {}", (Settings::Internal::bUseLargeWorldCoordinates ? "double" : "float")), .Name = "", .Offset = 0x0, .Size = 0x08, .ArrayDim = 0x1, .Alignment = 0x8,
			.bIsStatic = true, .bIsZeroSizeMember = true, .bIsBitField = false, .BitIndex = 0xFF,
		}
	});

	FVector2DPredefs.Functions =
	{
		/* const operators */
		PredefinedFunction {
			.CustomComment = "",
			.ReturnType = "FVector2D", .NameWithParams = "operator+(const FVector2D& Other)", .Body =
R"({
	return { X + Other.X, Y + Other.Y };
})",
			.bIsStatic = false, .bIsConst = true, .bIsBodyInline = true
		},
		PredefinedFunction {
			.CustomComment = "",
			.ReturnType = "FVector2D", .NameWithParams = "operator-(const FVector2D& Other)", .Body =
R"({
	return { X - Other.X, Y - Other.Y  };
})",
			.bIsStatic = false, .bIsConst = true, .bIsBodyInline = true
		},
		PredefinedFunction {
			.CustomComment = "",
			.ReturnType = "FVector2D", .NameWithParams = "operator*(float Scalar)", .Body =
R"({
	return { X * Scalar, Y * Scalar };
})",
			.bIsStatic = false, .bIsConst = true, .bIsBodyInline = true
		},
		PredefinedFunction {
			.CustomComment = "",
			.ReturnType = "FVector2D", .NameWithParams = "operator*(const FVector2D& Other)", .Body =
R"({
	return { X * Other.X, Y * Other.Y };
})",
			.bIsStatic = false, .bIsConst = true, .bIsBodyInline = true
		},
		PredefinedFunction {
			.CustomComment = "",
			.ReturnType = "FVector2D", .NameWithParams = "operator/(float Scalar)", .Body =
R"({
	if (Scalar == 0.0f)
		return *this;

	return { X / Scalar, Y / Scalar };
})",
			.bIsStatic = false, .bIsConst = true, .bIsBodyInline = true
		},
		PredefinedFunction {
			.CustomComment = "",
			.ReturnType = "FVector2D", .NameWithParams = "operator/(const FVector2D& Other)", .Body =
R"({
	if (Other.X == 0.0f || Other.Y == 0.0f)
		return *this;

	return { X / Other.X, Y / Other.Y };
})",
			.bIsStatic = false, .bIsConst = true, .bIsBodyInline = true
		},
		PredefinedFunction {
			.CustomComment = "",
			.ReturnType = "bool", .NameWithParams = "operator==(const FVector2D& Other)", .Body =
R"({
	return X == Other.X && Y == Other.Y;
})",
			.bIsStatic = false, .bIsConst = true, .bIsBodyInline = true
		},
		PredefinedFunction {
			.CustomComment = "",
			.ReturnType = "bool", .NameWithParams = "operator!=(const FVector2D& Other)", .Body =
R"({
	return X != Other.X || Y != Other.Y;
})",
			.bIsStatic = false, .bIsConst = true, .bIsBodyInline = true
		},

		/* Non-const operators */
		PredefinedFunction {
			.CustomComment = "",
			.ReturnType = "FVector2D&", .NameWithParams = "operator+=(const FVector2D& Other)", .Body =
R"({
	*this = *this + Other;
	return *this;
})",
			.bIsStatic = false, .bIsConst = false, .bIsBodyInline = true
		},
		PredefinedFunction {
			.CustomComment = "",
			.ReturnType = "FVector2D&", .NameWithParams = "operator-=(const FVector2D& Other)", .Body =
R"({
	*this = *this - Other;
	return *this;
})",
			.bIsStatic = false, .bIsConst = false, .bIsBodyInline = true
		},
		PredefinedFunction {
			.CustomComment = "",
			.ReturnType = "FVector2D&", .NameWithParams = "operator*=(float Scalar)", .Body =
R"({
	*this = *this * Scalar;
	return *this;
})",
			.bIsStatic = false, .bIsConst = false, .bIsBodyInline = true
		},
		PredefinedFunction {
			.CustomComment = "",
			.ReturnType = "FVector2D&", .NameWithParams = "operator*=(const FVector2D& Other)", .Body =
R"({
	*this = *this * Other;
	return *this;
})",
			.bIsStatic = false, .bIsConst = false, .bIsBodyInline = true
		},
		PredefinedFunction {
			.CustomComment = "",
			.ReturnType = "FVector2D&", .NameWithParams = "operator/=(float Scalar)", .Body =
R"({
	*this = *this / Scalar;
	return *this;
})",
			.bIsStatic = false, .bIsConst = false, .bIsBodyInline = true
		},
		PredefinedFunction {
			.CustomComment = "",
			.ReturnType = "FVector2D&", .NameWithParams = "operator/=(const FVector2D& Other)", .Body =
R"({
	*this = *this / Other;
	return *this;
})",
			.bIsStatic = false, .bIsConst = false, .bIsBodyInline = true
		},

		/* Const functions */
		PredefinedFunction {
			.CustomComment = "",
			.ReturnType = "bool", .NameWithParams = "IsZero()", .Body =
R"({
	return X == 0.0 && Y == 0.0;
})",
			.bIsStatic = false, .bIsConst = true, .bIsBodyInline = true
		},
		PredefinedFunction{
			.CustomComment = "",
			.ReturnType = "UnderlayingType", .NameWithParams = "Dot(const FVector2D& Other)", .Body =
R"({
	return (X * Other.X) + (Y * Other.Y);
})",
			.bIsStatic = false, .bIsConst = true, .bIsBodyInline = true
		},
		PredefinedFunction{
			.CustomComment = "",
			.ReturnType = "UnderlayingType", .NameWithParams = "Magnitude()", .Body =
R"({
	return std::sqrt((X * X) + (Y * Y));
})",
			.bIsStatic = false, .bIsConst = true, .bIsBodyInline = true
		},
		PredefinedFunction{
			.CustomComment = "",
			.ReturnType = "FVector2D", .NameWithParams = "GetNormalized()", .Body =
R"({
	return *this / Magnitude();
})",
			.bIsStatic = false, .bIsConst = true, .bIsBodyInline = true
		},
		PredefinedFunction{
			.CustomComment = "",
			.ReturnType = "UnderlayingType", .NameWithParams = "GetDistanceTo(const FVector2D& Other)", .Body =
R"({
	FVector2D DiffVector = Other - *this;
	return DiffVector.Magnitude();
})",
			.bIsStatic = false, .bIsConst = true, .bIsBodyInline = true
		},


		/* Non-const functions */
		PredefinedFunction{
			.CustomComment = "",
			.ReturnType = "FVector2D&", .NameWithParams = "Normalize()", .Body =
R"({
	*this /= Magnitude();
	return *this;
})",
			.bIsStatic = false, .bIsConst = false, .bIsBodyInline = true
		},
	};

	SortFunctions(UObjectPredefs.Functions);
	SortFunctions(UClassPredefs.Functions);
	SortFunctions(UEnginePredefs.Functions);
	SortFunctions(UGameEnginePredefs.Functions);
	SortFunctions(UWorldPredefs.Functions);
	SortFunctions(FVectorPredefs.Functions);
	SortFunctions(FVector2DPredefs.Functions);
}


void CppGenerator::GenerateBasicFiles(StreamType& BasicHpp, StreamType& BasicCpp)
{
	namespace CppSettings = Settings::CppGenerator;

	static auto SortMembers = [](std::vector<PredefinedMember>& Members) -> void
	{
		std::sort(Members.begin(), Members.end(), ComparePredefinedMembers);
	};

	std::string CustomIncludes = R"(#define VC_EXTRALEAN
#define WIN32_LEAN_AND_MEAN

#include <string>
#include <functional>
#include <type_traits>
)";

	WriteFileHead(BasicHpp, nullptr, EFileType::BasicHpp, "Basic file containing structs required by the SDK", CustomIncludes);
	WriteFileHead(BasicCpp, nullptr, EFileType::BasicCpp, "Basic file containing function-implementations from Basic.hpp", "#include <Windows.h>");


	/* use namespace of UnrealContainers */
	BasicHpp <<
		R"(
using namespace UC;
)";

	BasicHpp << "\n#include \"../NameCollisions.inl\"\n";

	/* Offsets and disclaimer */
	BasicHpp << std::format(R"(
/*
* Disclaimer:
*	- The 'GNames' is only a fallback and null by default, FName::AppendString is used
*	- THe 'GWorld' offset is not used by the SDK, it's just there for "decoration", use the provided 'UWorld::GetWorld()' function instead
*/
namespace Offsets
{{
	constexpr int32 GObjects          = 0x{:08X};
	constexpr int32 AppendString      = 0x{:08X};
	constexpr int32 GNames            = 0x{:08X};
	constexpr int32 GWorld            = 0x{:08X};
	constexpr int32 ProcessEvent      = 0x{:08X};
	constexpr int32 ProcessEventIdx   = 0x{:08X};
}}
)", Off::InSDK::ObjArray::GObjects, Off::InSDK::Name::AppendNameToString, Off::InSDK::NameArray::GNames, Off::InSDK::World::GWorld, Off::InSDK::ProcessEvent::PEOffset, Off::InSDK::ProcessEvent::PEIndex);



	// Start Namespace 'InSDKUtils'
	BasicHpp <<
		R"(
namespace InSDKUtils
{
)";


	/* Custom 'GetImageBase' function */
	BasicHpp << "\tuintptr_t GetImageBase();\n\n";


	/* GetVirtualFunction(const void* ObjectInstance, int32 Index) function */
	BasicHpp << R"(	template<typename FuncType>
	inline FuncType GetVirtualFunction(const void* ObjectInstance, int32 Index)
	{
		void** VTable = *reinterpret_cast<void***>(const_cast<void*>(ObjectInstance));

		return reinterpret_cast<FuncType>(VTable[Index]);
	}
)";

	//Customizable part of Cpp code to allow for a custom 'CallGameFunction' function
	BasicHpp << CppSettings::CallGameFunction;

	BasicHpp << "}\n\n";
	// End Namespace 'InSDKUtils'

	/* Custom 'GetImageBase' function */
	BasicCpp << std::format(R"(uintptr_t InSDKUtils::GetImageBase()
{})", Settings::CppGenerator::GetImageBaseFuncBody);

	if constexpr (!Settings::CppGenerator::XORString)
	{
		/* Utility class for contexpr string literals. Used for 'StaticClassImpl<"ClassName">()'. */
		BasicHpp << R"(
template<int32 Len>
struct StringLiteral
{
	char Chars[Len];

	consteval StringLiteral(const char(&String)[Len])
	{
		std::copy_n(String, Len, Chars);
	}

	operator std::string() const
	{
		return static_cast<const char*>(Chars);
	}
};
)";
	}
	else
	{
		/* Utility class for constexpr strings encrypted with https://github.com/JustasMasiulis/xorstr. Other xorstr implementations may need custom-implementations. */
		BasicHpp << R"(
template<typename XorStrType>
struct StringLiteral
{
	XorStrType EncryptedString;

	consteval StringLiteral(XorStrType Str)
		: EncryptedString(Str)
	{
	}

	operator std::string() const
	{
		return EncryptedString.crypt_get();
	}
};
)";
	}

	BasicHpp << R"(
// Forward declarations because in-line forward declarations make the compiler think 'StaticClassImpl()' is a class template
class UClass;
class UObject;
class UFunction;

class FName;
)";

	BasicHpp << R"(
namespace BasicFilesImpleUtils
{
	// Helper functions for StaticClassImpl and StaticBPGeneratedClassImpl
	UClass* FindClassByName(const std::string& Name);
	UClass* FindClassByFullName(const std::string& Name);

	std::string GetObjectName(class UClass* Class);
	int32 GetObjectIndex(class UClass* Class);

	/* FName represented as a uint64. */
	uint64 GetObjFNameAsUInt64(class UClass* Class);

	UObject* GetObjectByIndex(int32 Index);

	UFunction* FindFunctionByFName(const FName* Name);
}
)";

	BasicCpp << R"(
class UClass* BasicFilesImpleUtils::FindClassByName(const std::string& Name)
{
	return UObject::FindClassFast(Name);
}

class UClass* BasicFilesImpleUtils::FindClassByFullName(const std::string& Name)
{
	return UObject::FindClass(Name);
}

std::string BasicFilesImpleUtils::GetObjectName(class UClass* Class)
{
	return Class->GetName();
}

int32 BasicFilesImpleUtils::GetObjectIndex(class UClass* Class)
{
	return Class->Index;
}

uint64 BasicFilesImpleUtils::GetObjFNameAsUInt64(class UClass* Class)
{
	return *reinterpret_cast<uint64*>(&Class->Name);
}

class UObject* BasicFilesImpleUtils::GetObjectByIndex(int32 Index)
{
	return UObject::GObjects->GetByIndex(Index);
}

UFunction* BasicFilesImpleUtils::FindFunctionByFName(const FName* Name)
{
	for (int i = 0; i < UObject::GObjects->Num(); ++i)
	{
		UObject* Object = UObject::GObjects->GetByIndex(i);

		if (!Object)
			continue;

		if (Object->Name == *Name)
			return static_cast<UFunction*>(Object);
	}

	return nullptr;
}

)";

	/* Implementation of 'UObject::StaticClass()', templated to allow for a per-class local static class-pointer */
	BasicHpp << R"(
template<StringLiteral Name, bool bIsFullName = false>
class UClass* StaticClassImpl()
{
	static class UClass* Clss = nullptr;

	if (Clss == nullptr)
	{
		if constexpr (bIsFullName) {
			Clss = BasicFilesImpleUtils::FindClassByFullName(Name);
		}
		else /* default */ {
			Clss = BasicFilesImpleUtils::FindClassByName(Name);
		}
	}

	return Clss;
}
)";

	/* Implementation of 'UObject::StaticClass()' for 'BlueprintGeneratedClass', templated to allow for a per-class local static class-index */
	BasicHpp << R"(
template<StringLiteral Name, bool bIsFullName = false, StringLiteral NonFullName = "">
class UClass* StaticBPGeneratedClassImpl()
{
	/* Could be external function, not really unique to this StaticClass functon */
	static auto SetClassIndex = [](UClass* Class, int32& Index, uint64& ClassName) -> UClass*
	{
		if (Class)
		{
			Index = BasicFilesImpleUtils::GetObjectIndex(Class);
			ClassName = BasicFilesImpleUtils::GetObjFNameAsUInt64(Class);
		}

		return Class;
	};

	static int32 ClassIdx = 0x0;
	static uint64 ClassName = 0x0;

	/* Use the full name to find an object */
	if constexpr (bIsFullName)
	{
		if (ClassIdx == 0x0) [[unlikely]]
			return SetClassIndex(BasicFilesImpleUtils::FindClassByFullName(Name), ClassIdx, ClassName);

		UClass* ClassObj = static_cast<UClass*>(BasicFilesImpleUtils::GetObjectByIndex(ClassIdx));

		/* Could use cast flags too to save some string comparisons */
		if (!ClassObj || BasicFilesImpleUtils::GetObjFNameAsUInt64(ClassObj) != ClassName)
			return SetClassIndex(BasicFilesImpleUtils::FindClassByFullName(Name), ClassIdx, ClassName);

		return ClassObj;
	}
	else /* Default, use just the name to find an object*/
	{
		if (ClassIdx == 0x0) [[unlikely]]
			return SetClassIndex(BasicFilesImpleUtils::FindClassByName(Name), ClassIdx, ClassName);

		UClass* ClassObj = static_cast<UClass*>(BasicFilesImpleUtils::GetObjectByIndex(ClassIdx));

		/* Could use cast flags too to save some string comparisons */
		if (!ClassObj || BasicFilesImpleUtils::GetObjFNameAsUInt64(ClassObj) != ClassName)
			return SetClassIndex(BasicFilesImpleUtils::FindClassByName(Name), ClassIdx, ClassName);

		return ClassObj;
	}
}
)";

	/* Implementation of 'UObject::StaticClass()', templated to allow for a per-object local static */
	BasicHpp << R"(
template<class ClassType>
ClassType* GetDefaultObjImpl()
{
	return reinterpret_cast<ClassType*>(ClassType::StaticClass()->DefaultObject);
}

)";

	// Start class 'FUObjectItem'
	PredefinedStruct FUObjectItem = PredefinedStruct{
		.UniqueName = "FUObjectItem", .Size = Off::InSDK::ObjArray::FUObjectItemSize, .Alignment = alignof(void*), .bUseExplictAlignment = false, .bIsFinal = true, .bIsClass = false, .bIsUnion = false, .Super = nullptr
	};

	FUObjectItem.Properties =
	{
		PredefinedMember {
			.Comment = "NOT AUTO-GENERATED PROPERTY",
			.Type = "class UObject*", .Name = "Object", .Offset = Off::InSDK::ObjArray::FUObjectItemInitialOffset, .Size = sizeof(void*), .ArrayDim = 0x1, .Alignment = alignof(void*),
			.bIsStatic = false, .bIsZeroSizeMember = false, .bIsBitField = false, .BitIndex = 0xFF
		},
	};

	GenerateStruct(&FUObjectItem, BasicHpp, BasicCpp, BasicHpp);

	constexpr const char* DefaultDecryption = R"([](void* ObjPtr) -> uint8*
	{
		return reinterpret_cast<uint8*>(ObjPtr);
	})";

	std::string DecryptionStrToUse = ObjectArray::DecryptionLambdaStr.empty() ? DefaultDecryption : std::move(ObjectArray::DecryptionLambdaStr);
//#error Fix this and fix alignof(UObject) == 0x1
	if (Off::InSDK::ObjArray::ChunkSize <= 0)
	{
#undef max
		const auto& ObjectsArrayLayout = Off::FUObjectArray::FixedLayout;
		const int32 ObjectArraySize = std::max({ ObjectsArrayLayout.ObjectsOffset + sizeof(void*), ObjectsArrayLayout.NumObjectsOffset + sizeof(int), ObjectsArrayLayout.MaxObjectsOffset + sizeof(int),});
#define max(A, B) (A > B ? A : B)

		// Start class 'TUObjectArray'
		PredefinedStruct TUObjectArray = PredefinedStruct{
			.UniqueName = "TUObjectArray", .Size = ObjectArraySize, .Alignment = alignof(void*), .bUseExplictAlignment = false, .bIsFinal = true, .bIsClass = true, .bIsUnion = false, .Super = nullptr
		};

		TUObjectArray.Properties =
		{
			/* Static members of TUObjectArray */
			PredefinedMember {
				.Comment = "NOT AUTO-GENERATED PROPERTY",
				.Type = ("static constexpr auto DecryptPtr = " + DecryptionStrToUse), .Offset = 0x0, .Size = 0x0, .ArrayDim = 0x1, .Alignment = alignof(void*),
				.bIsStatic = true, .bIsZeroSizeMember = true, .bIsBitField = false, .BitIndex = 0xFF
			},

			/* Non-static members of TUObjectArray */
			PredefinedMember {
				.Comment = "NOT AUTO-GENERATED PROPERTY",
				.Type = "struct FUObjectItem*", .Name = "Objects", .Offset = ObjectsArrayLayout.ObjectsOffset, .Size = sizeof(void*), .ArrayDim = 0x1, .Alignment = alignof(void*),
				.bIsStatic = false, .bIsZeroSizeMember = false, .bIsBitField = false, .BitIndex = 0xFF
			},
			PredefinedMember {
				.Comment = "NOT AUTO-GENERATED PROPERTY",
				.Type = "int32", .Name = "MaxElements", .Offset = ObjectsArrayLayout.MaxObjectsOffset, .Size = sizeof(int32), .ArrayDim = 0x1, .Alignment = alignof(int32),
				.bIsStatic = false, .bIsZeroSizeMember = false, .bIsBitField = false, .BitIndex = 0xFF
			},
			PredefinedMember {
				.Comment = "NOT AUTO-GENERATED PROPERTY",
				.Type = "int32", .Name = "NumElements", .Offset = ObjectsArrayLayout.NumObjectsOffset, .Size = sizeof(int32), .ArrayDim = 0x1, .Alignment = alignof(int32),
				.bIsStatic = false, .bIsZeroSizeMember = false, .bIsBitField = false, .BitIndex = 0xFF
			},
		};

		TUObjectArray.Functions =
		{
			PredefinedFunction {
				.CustomComment = "",
				.ReturnType = "inline int32", .NameWithParams = "Num()", .Body =
R"({
	return NumElements;
}
)",				.bIsStatic = false, .bIsConst = true, .bIsBodyInline = true
			},
			PredefinedFunction {
				.CustomComment = "",
				.ReturnType = "FUObjectItem*", .NameWithParams = "GetDecrytedObjPtr()", .Body =
R"({
	return reinterpret_cast<FUObjectItem*>(DecryptPtr(Objects));
}
)",				.bIsStatic = false, .bIsConst = true, .bIsBodyInline = true
			},
			PredefinedFunction {
				.CustomComment = "",
				.ReturnType = "inline class UObject*", .NameWithParams = "GetByIndex(const int32 Index)", .Body =
R"({
	if (Index < 0 || Index > NumElements)
		return nullptr;

	return GetDecrytedObjPtr()[Index].Object;
})",
				.bIsStatic = false, .bIsConst = true, .bIsBodyInline = true
			},
		};

		SortMembers(TUObjectArray.Properties);
		GenerateStruct(&TUObjectArray, BasicHpp, BasicCpp, BasicHpp);
	}
	else
	{

#undef max
		const auto& ObjectsArrayLayout = Off::FUObjectArray::ChunkedFixedLayout;
		const int32 ObjectArraySize = std::max({
			ObjectsArrayLayout.ObjectsOffset + sizeof(void*),
			ObjectsArrayLayout.MaxElementsOffset + sizeof(void*),
			ObjectsArrayLayout.NumElementsOffset + sizeof(int),
			ObjectsArrayLayout.MaxChunksOffset + sizeof(int),
			ObjectsArrayLayout.NumChunksOffset + sizeof(int)
		});
#define max(A, B) (A > B ? A : B)

		// Start class 'TUObjectArray'
		PredefinedStruct TUObjectArray = PredefinedStruct{
			.UniqueName = "TUObjectArray", .Size = ObjectArraySize, .Alignment = alignof(void*), .bUseExplictAlignment = false, .bIsFinal = true, .bIsClass = true, .bIsUnion = false, .Super = nullptr
		};

		TUObjectArray.Properties =
		{
			/* Static members of TUObjectArray */
			PredefinedMember {
				.Comment = "NOT AUTO-GENERATED PROPERTY",
				.Type = ("static constexpr auto DecryptPtr = " + DecryptionStrToUse), .Offset = 0x0, .Size = 0x0, .ArrayDim = 0x1, .Alignment = alignof(void*),
				.bIsStatic = true, .bIsZeroSizeMember = true, .bIsBitField = false, .BitIndex = 0xFF
			},
			PredefinedMember {
				.Comment = "NOT AUTO-GENERATED PROPERTY",
				.Type = "constexpr int32", .Name = "ElementsPerChunk", .Offset = 0x0, .Size = sizeof(int32), .ArrayDim = 0x1, .Alignment = alignof(int32),
				.bIsStatic = true, .bIsZeroSizeMember = false, .bIsBitField = false, .BitIndex = 0xFF, .DefaultValue = std::format("0x{:X}", Off::InSDK::ObjArray::ChunkSize)
			},

			/* Non-static members of TUObjectArray */
			PredefinedMember {
				.Comment = "NOT AUTO-GENERATED PROPERTY",
				.Type = "struct FUObjectItem**", .Name = "Objects", .Offset = ObjectsArrayLayout.ObjectsOffset, .Size = sizeof(void*), .ArrayDim = 0x1, .Alignment = alignof(void*),
				.bIsStatic = false, .bIsZeroSizeMember = false, .bIsBitField = false, .BitIndex = 0xFF
			},
			PredefinedMember {
				.Comment = "NOT AUTO-GENERATED PROPERTY",
				.Type = "int32", .Name = "MaxElements", .Offset = ObjectsArrayLayout.MaxElementsOffset, .Size = sizeof(int32), .ArrayDim = 0x1, .Alignment = alignof(int32),
				.bIsStatic = false, .bIsZeroSizeMember = false, .bIsBitField = false, .BitIndex = 0xFF
			},
			PredefinedMember {
				.Comment = "NOT AUTO-GENERATED PROPERTY",
				.Type = "int32", .Name = "NumElements", .Offset = ObjectsArrayLayout.NumElementsOffset, .Size = sizeof(int32), .ArrayDim = 0x1, .Alignment = alignof(int32),
				.bIsStatic = false, .bIsZeroSizeMember = false, .bIsBitField = false, .BitIndex = 0xFF
			},
			PredefinedMember {
				.Comment = "NOT AUTO-GENERATED PROPERTY",
				.Type = "int32", .Name = "MaxChunks", .Offset = ObjectsArrayLayout.MaxChunksOffset, .Size = sizeof(int32), .ArrayDim = 0x1, .Alignment = alignof(int32),
				.bIsStatic = false, .bIsZeroSizeMember = false, .bIsBitField = false, .BitIndex = 0xFF
			},
			PredefinedMember {
				.Comment = "NOT AUTO-GENERATED PROPERTY",
				.Type = "int32", .Name = "NumChunks", .Offset = ObjectsArrayLayout.NumChunksOffset, .Size = sizeof(int32), .ArrayDim = 0x1, .Alignment = alignof(int32),
				.bIsStatic = false, .bIsZeroSizeMember = false, .bIsBitField = false, .BitIndex = 0xFF
			},
		};

		TUObjectArray.Functions =
		{
			PredefinedFunction {
				.CustomComment = "",
				.ReturnType = "inline int32", .NameWithParams = "Num()", .Body =
R"({
	return NumElements;
}
)",				.bIsStatic = false, .bIsConst = true, .bIsBodyInline = true
			},
			PredefinedFunction {
				.CustomComment = "",
				.ReturnType = "FUObjectItem**", .NameWithParams = "GetDecrytedObjPtr()", .Body =
R"({
	return reinterpret_cast<FUObjectItem**>(DecryptPtr(Objects));
}
)",				.bIsStatic = false, .bIsConst = true, .bIsBodyInline = true
			},
			PredefinedFunction {
				.CustomComment = "",
				.ReturnType = "inline class UObject*", .NameWithParams = "GetByIndex(const int32 Index)", .Body =
R"({
	const int32 ChunkIndex = Index / ElementsPerChunk;
	const int32 InChunkIdx = Index % ElementsPerChunk;
	
	if (Index < 0 || ChunkIndex >= NumChunks || Index >= NumElements)
	    return nullptr;
	
	FUObjectItem* ChunkPtr = GetDecrytedObjPtr()[ChunkIndex];
	if (!ChunkPtr) return nullptr;
	
	return ChunkPtr[InChunkIdx].Object;
})",
				.bIsStatic = false, .bIsConst = true, .bIsBodyInline = true
			},
		};

		SortMembers(TUObjectArray.Properties);
		GenerateStruct(&TUObjectArray, BasicHpp, BasicCpp, BasicHpp);
	}
	// End class 'TUObjectArray'



	/* TUObjectArrayWrapper so InitGObjects() doesn't need to be called manually anymore */
	// Start class 'TUObjectArrayWrapper'
	BasicHpp << R"(
class TUObjectArrayWrapper
{
private:
	friend class UObject;

private:
	void* GObjectsAddress = nullptr;

private:
	TUObjectArrayWrapper() = default;

public:
	TUObjectArrayWrapper(TUObjectArrayWrapper&&) = delete;
	TUObjectArrayWrapper(const TUObjectArrayWrapper&) = delete;

	TUObjectArrayWrapper& operator=(TUObjectArrayWrapper&&) = delete;
	TUObjectArrayWrapper& operator=(const TUObjectArrayWrapper&) = delete;

private:
	inline void InitGObjects()
	{
		GObjectsAddress = reinterpret_cast<void*>(InSDKUtils::GetImageBase() + Offsets::GObjects);
	}

public:)";
	if constexpr (Settings::CppGenerator::bAddManualOverrideOptions)
	{
	BasicHpp << R"(
	inline void InitManually(void* GObjectsAddressParameter)
	{
		GObjectsAddress = GObjectsAddressParameter;
	}
)"; }
	BasicHpp << R"(
	inline class TUObjectArray* operator->()
	{
		if (!GObjectsAddress) [[unlikely]]
			InitGObjects();

		return reinterpret_cast<class TUObjectArray*>(GObjectsAddress);
	}

	inline TUObjectArray& operator*() const
	{
		return *reinterpret_cast<class TUObjectArray*>(GObjectsAddress);
	}

	inline operator const void* ()
	{
		if (!GObjectsAddress) [[unlikely]]
			InitGObjects();

		return GObjectsAddress;
	}

	inline class TUObjectArray* GetTypedPtr()
	{
		if (!GObjectsAddress) [[unlikely]]
			InitGObjects();

		return reinterpret_cast<class TUObjectArray*>(GObjectsAddress);
	}
};
)";
	// End class 'TUObjectArrayWrapper'



	/* struct FStringData */
	PredefinedStruct FStringData = PredefinedStruct{
		.UniqueName = "FStringData", .Size = 0x800, .Alignment = 0x2, .bUseExplictAlignment = false, .bIsFinal = true, .bIsClass = false, .bIsUnion = true, .Super = nullptr
	};

	FStringData.Properties =
	{
		PredefinedMember {
			.Comment = "NOT AUTO-GENERATED PROPERTY",
			.Type = "char", .Name = "AnsiName", .Offset = 0x00, .Size = sizeof(char), .ArrayDim = 0x400, .Alignment = alignof(char),
			.bIsStatic = false, .bIsZeroSizeMember = false, .bIsBitField = false, .BitIndex = 0xFF
		},
		PredefinedMember {
			.Comment = "NOT AUTO-GENERATED PROPERTY",
			.Type = "wchar_t", .Name = "WideName", .Offset = 0x0, .Size = sizeof(wchar_t), .ArrayDim = 0x400, .Alignment = alignof(wchar_t),
			.bIsStatic = false, .bIsZeroSizeMember = false, .bIsBitField = false, .BitIndex = 0xFF
		},
	};

	
	if (Off::InSDK::Name::AppendNameToString == 0x0 && !Settings::Internal::bUseNamePool)
	{
		/* struct FNameEntry */
		PredefinedStruct FNameEntry = PredefinedStruct{
			.UniqueName = "FNameEntry", .Size = Off::FNameEntry::NameArray::StringOffset + 0x800, .Alignment = 0x4, .bUseExplictAlignment = false, .bIsFinal = true, .bIsClass = false, .bIsUnion = false, .Super = nullptr
		};

		FNameEntry.Properties =
		{
			PredefinedMember {
				.Comment = "NOT AUTO-GENERATED PROPERTY",
				.Type = "constexpr int32", .Name = "NameWideMask", .Offset = 0x0, .Size = sizeof(int32), .ArrayDim = 0x1, .Alignment = alignof(int32),
				.bIsStatic = true, .bIsZeroSizeMember = false, .bIsBitField = false, .BitIndex = 0xFF, .DefaultValue = "0x1"
			},
			PredefinedMember {
				.Comment = "NOT AUTO-GENERATED PROPERTY",
				.Type = "int32", .Name = "NameIndex", .Offset = Off::FNameEntry::NameArray::IndexOffset, .Size = sizeof(int32), .ArrayDim = 0x1, .Alignment = alignof(int32),
				.bIsStatic = false, .bIsZeroSizeMember = false, .bIsBitField = false, .BitIndex = 0xFF
			},
			PredefinedMember {
				.Comment = "NOT AUTO-GENERATED PROPERTY",
				.Type = "union FStringData", .Name = "Name", .Offset = Off::FNameEntry::NameArray::StringOffset, .Size = 0x800, .ArrayDim = 0x1, .Alignment = 0x2,
				.bIsStatic = false, .bIsZeroSizeMember = false, .bIsBitField = false, .BitIndex = 0xFF
			},
		};

		SortMembers(FNameEntry.Properties);

		FNameEntry.Functions =
		{
			PredefinedFunction {
				.CustomComment = "",
				.ReturnType = "bool", .NameWithParams = "IsWide()", .Body =
R"({
	return (NameIndex & NameWideMask);
})",
				.bIsStatic = false, .bIsConst = true, .bIsBodyInline = true
			},
			PredefinedFunction {
				.CustomComment = "",
				.ReturnType = "std::string", .NameWithParams = "GetString()", .Body =
R"({
	if (IsWide())
	{
		return UtfN::Utf16StringToUtf8String<std::string>(Name.WideName, wcslen(Name.WideName));
	}

	return Name.AnsiName;
})",
				.bIsStatic = false, .bIsConst = true, .bIsBodyInline = true
			},
		};

		const int32 ChunkTableSize = Off::NameArray::NumElements / sizeof(void*);
		const int32 ChunkTableSizeBytes = ChunkTableSize * sizeof(void*);

		PredefinedStruct TNameEntryArray = PredefinedStruct{
			.UniqueName = "TNameEntryArray", .Size = (ChunkTableSizeBytes + (int)sizeof(void*)), .Alignment = alignof(void*), .bUseExplictAlignment = false, .bIsFinal = true, .bIsClass = true, .bIsUnion = false, .Super = nullptr
		};

		/* class TNameEntryArray */
		TNameEntryArray.Properties =
		{
			PredefinedMember {
				.Comment = "NOT AUTO-GENERATED PROPERTY",
				.Type = "constexpr uint32", .Name = "ChunkTableSize", .Offset = 0x0, .Size = sizeof(uint32), .ArrayDim = 0x1, .Alignment = alignof(uint32),
				.bIsStatic = true, .bIsZeroSizeMember = false, .bIsBitField = false, .BitIndex = 0xFF, .DefaultValue = std::format("0x{:04X}", ChunkTableSize)
			},
			PredefinedMember {
				.Comment = "NOT AUTO-GENERATED PROPERTY",
				.Type = "constexpr uint32", .Name = "NumElementsPerChunk", .Offset = 0x0, .Size = sizeof(uint32), .ArrayDim = 0x1, .Alignment = alignof(uint32),
				.bIsStatic = true, .bIsZeroSizeMember = false, .bIsBitField = false, .BitIndex = 0xFF, .DefaultValue = "0x4000"
			},

			PredefinedMember {
				.Comment = "NOT AUTO-GENERATED PROPERTY",
				.Type = "FNameEntry**", .Name = "Chunks", .Offset = 0x0, .Size = ChunkTableSizeBytes, .ArrayDim = ChunkTableSize, .Alignment = alignof(void*),
				.bIsStatic = false, .bIsZeroSizeMember = false, .bIsBitField = false, .BitIndex = 0xFF,
			},
			PredefinedMember {
				.Comment = "NOT AUTO-GENERATED PROPERTY",
				.Type = "int32", .Name = "NumElements", .Offset = (ChunkTableSizeBytes + 0x0), .Size = sizeof(int32), .ArrayDim = 0x1, .Alignment = alignof(int32),
				.bIsStatic = false, .bIsZeroSizeMember = false, .bIsBitField = false, .BitIndex = 0xFF
			},
			PredefinedMember {
				.Comment = "NOT AUTO-GENERATED PROPERTY",
				.Type = "int32", .Name = "NumChunks", .Offset = (ChunkTableSizeBytes + 0x4), .Size = sizeof(int32), .ArrayDim = 0x1, .Alignment = alignof(int32),
				.bIsStatic = false, .bIsZeroSizeMember = false, .bIsBitField = false, .BitIndex = 0xFF
			},
		};

		TNameEntryArray.Functions =
		{
			PredefinedFunction {
				.CustomComment = "",
				.ReturnType = "bool", .NameWithParams = "IsValidIndex(int32 Index, int32 ChunkIdx, int32 InChunkIdx)", .Body =
R"({
	return Index >= 0 && Index < NumElements;
}
)",
				.bIsStatic = false, .bIsConst = true, .bIsBodyInline = true
			},
			PredefinedFunction {
				.CustomComment = "",
				.ReturnType = "FNameEntry*", .NameWithParams = "GetEntryByIndex(int32 Index)", .Body =
R"({
	const int32 ChunkIdx = Index / NumElementsPerChunk;
	const int32 InChunk  = Index % NumElementsPerChunk;

	if (!IsValidIndex(Index, ChunkIdx, InChunk))
		return nullptr;

	return Chunks[ChunkIdx][InChunk];
})",
				.bIsStatic = false, .bIsConst = true, .bIsBodyInline = true
			},
		};

		GenerateStruct(&FStringData, BasicHpp, BasicCpp, BasicHpp);
		GenerateStruct(&FNameEntry, BasicHpp, BasicCpp, BasicHpp);
		GenerateStruct(&TNameEntryArray, BasicHpp, BasicCpp, BasicHpp);
	}
	else if (Off::InSDK::Name::AppendNameToString == 0x0 && Settings::Internal::bUseNamePool)
	{
		/* struct FNumberedData */
		const int32 FNumberedDataSize = Settings::Internal::bUseCasePreservingName ? 0xA : 0x8;

		PredefinedStruct FNumberedData = PredefinedStruct{
			.UniqueName = "FNumberedData", .Size = FNumberedDataSize, .Alignment = 0x1, .bUseExplictAlignment = false, .bIsFinal = true, .bIsClass = false, .bIsUnion = false, .Super = nullptr
		};

		const int32 FNumberedDataInitialOffset = Settings::Internal::bUseCasePreservingName ? 0x2 : 0x0;

		FNumberedData.Properties =
		{
			PredefinedMember {
				.Comment = "NOT AUTO-GENERATED PROPERTY",
				.Type = "uint8", .Name = "Id", .Offset = FNumberedDataInitialOffset, .Size = sizeof(uint8), .ArrayDim = 0x4, .Alignment = alignof(uint8),
				.bIsStatic = false, .bIsZeroSizeMember = false, .bIsBitField = false, .BitIndex = 0x0, .BitCount = 1
			},
			PredefinedMember{
				.Comment = "NOT AUTO-GENERATED PROPERTY",
				.Type = "uint8", .Name = "Number", .Offset = FNumberedDataInitialOffset + 0x4, .Size = sizeof(uint8), .ArrayDim = 0x4, .Alignment = alignof(uint8),
				.bIsStatic = false, .bIsZeroSizeMember = false, .bIsBitField = false, .BitIndex = 0xFF
			}
		};

		FNumberedData.Functions =
		{
			PredefinedFunction {
				.CustomComment = "",
				.ReturnType = "int32", .NameWithParams = "GetTypedId()", .Body = 
R"({
	return reinterpret_cast<int32>(Id);
})",
				.bIsStatic = false, .bIsConst = true, .bIsBodyInline = true
			},
			PredefinedFunction {
				.CustomComment = "",
				.ReturnType = "uint32", .NameWithParams = "GetNumber()", .Body =
R"({
	return reinterpret_cast<uint32>(Number);
})",
				.bIsStatic = false, .bIsConst = true, .bIsBodyInline = true
			},
		};


		if (Settings::Internal::bUseOutlineNumberName)
		{
			FStringData.Properties.push_back(
				PredefinedMember{
					.Comment = "NOT AUTO-GENERATED PROPERTY",
					.Type = "FNumberedData", .Name = "AnsiName", .Offset = 0x10, .Size = FNumberedDataSize, .ArrayDim = 0x400, .Alignment = alignof(char),
					.bIsStatic = false, .bIsZeroSizeMember = false, .bIsBitField = false, .BitIndex = 0xFF
				}
			);
		}


		/* struct FNameEntryHeader */
		const int32 FNameEntryHeaderSize = Off::FNameEntry::NamePool::StringOffset - Off::FNameEntry::NamePool::HeaderOffset;

		PredefinedStruct FNameEntryHeader = PredefinedStruct{
			.UniqueName = "FNameEntryHeader", .Size = FNameEntryHeaderSize, .Alignment = 0x2, .bUseExplictAlignment = false, .bIsFinal = true, .bIsClass = false, .bIsUnion = false, .Super = nullptr
		};

		const uint8 LenBitCount = Settings::Internal::bUseCasePreservingName ? 15 : 10;
		const uint8 LenBitOffset = Settings::Internal::bUseCasePreservingName ? 1 : 6;

		FNameEntryHeader.Properties =
		{
			PredefinedMember {
				.Comment = "NOT AUTO-GENERATED PROPERTY",
				.Type = "uint16", .Name = "bIsWide", .Offset = 0x0, .Size = sizeof(uint16), .ArrayDim = 0x1, .Alignment = alignof(uint16),
				.bIsStatic = false, .bIsZeroSizeMember = false, .bIsBitField = true, .BitIndex = 0x0, .BitCount = 1
			},
			PredefinedMember{
				.Comment = "NOT AUTO-GENERATED PROPERTY",
				.Type = "uint16", .Name = "Len", .Offset = 0x0, .Size = sizeof(uint16), .ArrayDim = 0x1, .Alignment = alignof(uint16),
				.bIsStatic = false, .bIsZeroSizeMember = false, .bIsBitField = true, .BitIndex = LenBitOffset, .BitCount = LenBitCount
			}
		};


		/* struct FNameEntry */
		PredefinedStruct FNameEntry = PredefinedStruct{
			.UniqueName = "FNameEntry", .Size = Off::FNameEntry::NamePool::StringOffset + 0x800, .Alignment = 0x2, .bUseExplictAlignment = false, .bIsFinal = true, .bIsClass = false, .bIsUnion = false, .Super = nullptr
		};

		FNameEntry.Properties =
		{
			PredefinedMember {
				.Comment = "NOT AUTO-GENERATED PROPERTY",
				.Type = "struct FNameEntryHeader", .Name = "Header", .Offset = Off::FNameEntry::NamePool::HeaderOffset, .Size = FNameEntryHeaderSize, .ArrayDim = 0x1, .Alignment = 0x2,
				.bIsStatic = false, .bIsZeroSizeMember = false, .bIsBitField = false, .BitIndex = 0xFF
			},
			PredefinedMember {
				.Comment = "NOT AUTO-GENERATED PROPERTY",
				.Type = "union FStringData", .Name = "Name", .Offset = Off::FNameEntry::NamePool::HeaderOffset + FNameEntryHeaderSize, .Size = 0x800, .ArrayDim = 0x1, .Alignment = 0x2,
				.bIsStatic = false, .bIsZeroSizeMember = false, .bIsBitField = false, .BitIndex = 0xFF
			},
		};

		FNameEntry.Functions =
		{
			PredefinedFunction {
				.CustomComment = "",
				.ReturnType = "bool", .NameWithParams = "IsWide()", .Body =
R"({
	return Header.bIsWide;
})",
				.bIsStatic = false, .bIsConst = true, .bIsBodyInline = true
			},
			PredefinedFunction {
				.CustomComment = "",
				.ReturnType = "std::string", .NameWithParams = "GetString()", .Body =
R"({
	if (IsWide())
	{
		return UtfN::Utf16StringToUtf8String<std::string>(Name.WideName, Header.Len);
	}

	return std::string(Name.AnsiName, Header.Len);
})",
				.bIsStatic = false, .bIsConst = true, .bIsBodyInline = true
			},
		};

		constexpr int32 SizeOfChunkPtrs = 0x2000 * sizeof(void*);

		/* class FNamePool */
		PredefinedStruct FNamePool = PredefinedStruct{
			.UniqueName = "FNamePool", .Size = Off::NameArray::ChunksStart + SizeOfChunkPtrs, .Alignment = alignof(void*), .bUseExplictAlignment = false, .bIsFinal = true, .bIsClass = true, .bIsUnion = false, .Super = nullptr
		};

		FNamePool.Properties =
		{
			PredefinedMember {
				.Comment = "NOT AUTO-GENERATED PROPERTY",
				.Type = "constexpr uint32", .Name = "FNameEntryStride", .Offset = 0x0, .Size = sizeof(uint32), .ArrayDim = 0x1, .Alignment = alignof(uint32),
				.bIsStatic = true, .bIsZeroSizeMember = false, .bIsBitField = false, .BitIndex = 0xFF, .DefaultValue = std::format("0x{:04X}", Off::InSDK::NameArray::FNameEntryStride)
			},
			PredefinedMember {
				.Comment = "NOT AUTO-GENERATED PROPERTY",
				.Type = "constexpr uint32", .Name = "FNameBlockOffsetBits", .Offset = 0x0, .Size = sizeof(uint32), .ArrayDim = 0x1, .Alignment = alignof(uint32),
				.bIsStatic = true, .bIsZeroSizeMember = false, .bIsBitField = false, .BitIndex = 0xFF, .DefaultValue = std::format("0x{:04X}", Off::InSDK::NameArray::FNamePoolBlockOffsetBits)
			},
			PredefinedMember {
				.Comment = "NOT AUTO-GENERATED PROPERTY",
				.Type = "constexpr uint32", .Name = "FNameBlockOffsets", .Offset = 0x0, .Size = sizeof(uint32), .ArrayDim = 0x1, .Alignment = alignof(uint32),
				.bIsStatic = true, .bIsZeroSizeMember = false, .bIsBitField = false, .BitIndex = 0xFF, .DefaultValue = "1 << FNameBlockOffsetBits"
			},

			PredefinedMember {
				.Comment = "NOT AUTO-GENERATED PROPERTY",
				.Type = "uint32", .Name = "CurrentBlock", .Offset = Off::NameArray::MaxChunkIndex, .Size = sizeof(uint32), .ArrayDim = 0x1, .Alignment = alignof(uint32),
				.bIsStatic = false, .bIsZeroSizeMember = false, .bIsBitField = false, .BitIndex = 0xFF,
			},
			PredefinedMember {
				.Comment = "NOT AUTO-GENERATED PROPERTY",
				.Type = "uint32", .Name = "CurrentByteCursor", .Offset = Off::NameArray::ByteCursor, .Size = sizeof(uint32), .ArrayDim = 0x1, .Alignment = alignof(uint32),
				.bIsStatic = false, .bIsZeroSizeMember = false, .bIsBitField = false, .BitIndex = 0xFF
			},
			PredefinedMember {
				.Comment = "NOT AUTO-GENERATED PROPERTY",
				.Type = "uint8*", .Name = "Blocks", .Offset = Off::NameArray::ChunksStart, .Size = SizeOfChunkPtrs, .ArrayDim = 0x2000, .Alignment = alignof(void*),
				.bIsStatic = false, .bIsZeroSizeMember = false, .bIsBitField = false, .BitIndex = 0xFF
			},
		};

		FNamePool.Functions =
		{
			PredefinedFunction {
				.CustomComment = "",
				.ReturnType = "bool", .NameWithParams = "IsValidIndex(int32 Index, int32 ChunkIdx, int32 InChunkIdx)", .Body =
R"({
	return ChunkIdx <= CurrentBlock && !(ChunkIdx == CurrentBlock && InChunkIdx > CurrentByteCursor);
}
)",
				.bIsStatic = false, .bIsConst = true, .bIsBodyInline = true
			},
			PredefinedFunction {
				.CustomComment = "",
				.ReturnType = "FNameEntry*", .NameWithParams = "GetEntryByIndex(int32 Index)", .Body =
R"({
	const int32 ChunkIdx = Index >> FNameBlockOffsetBits;
	const int32 InChunk = (Index & (FNameBlockOffsets - 1));

	if (!IsValidIndex(Index, ChunkIdx, InChunk))
		return nullptr;

	return reinterpret_cast<FNameEntry*>(Blocks[ChunkIdx] + (InChunk * FNameEntryStride));
})",
				.bIsStatic = false, .bIsConst = true, .bIsBodyInline = true
			},
		};

		GenerateStruct(&FNumberedData, BasicHpp, BasicCpp, BasicHpp);
		GenerateStruct(&FNameEntryHeader, BasicHpp, BasicCpp, BasicHpp);
		GenerateStruct(&FStringData, BasicHpp, BasicCpp, BasicHpp);
		GenerateStruct(&FNameEntry, BasicHpp, BasicCpp, BasicHpp);
		GenerateStruct(&FNamePool, BasicHpp, BasicCpp, BasicHpp);
	}


	/* class FName */
	PredefinedStruct FName = PredefinedStruct{
		.UniqueName = "FName", .Size = Off::InSDK::Name::FNameSize, .Alignment = alignof(int32), .bUseExplictAlignment = false, .bIsFinal = true, .bIsClass = true, .bIsUnion = false, .Super = nullptr
	};

	std::string NameArrayType = Off::InSDK::Name::AppendNameToString == 0 ? Settings::Internal::bUseNamePool ? "FNamePool*" : "TNameEntryArray*" : "void*";
	std::string NameArrayName = Off::InSDK::Name::AppendNameToString == 0 ? "GNames" : "AppendString";

	FName.Properties =
	{
		PredefinedMember {
			.Comment = "NOT AUTO-GENERATED PROPERTY",
			.Type = "inline " + NameArrayType, .Name = NameArrayName, .Offset = 0x0, .Size = sizeof(int32), .ArrayDim = 0x1, .Alignment = alignof(int32),
			.bIsStatic = true, .bIsZeroSizeMember = false, .bIsBitField = false, .BitIndex = 0xFF, .DefaultValue = "nullptr"
		},
		PredefinedMember {
			.Comment = "NOT AUTO-GENERATED PROPERTY",
			.Type = "int32", .Name = "ComparisonIndex", .Offset = 0x0, .Size = sizeof(int32), .ArrayDim = 0x1, .Alignment = alignof(int32),
			.bIsStatic = false, .bIsZeroSizeMember = false, .bIsBitField = false, .BitIndex = 0xFF,
		},
	};

	/* Add an error message to FName if ToString is used */
	if (!Off::InSDK::Name::bIsUsingAppendStringOverToString)
	{
		FName.Properties.insert(FName.Properties.begin(), {
			PredefinedMember {
				.Comment = "",
				.Type = "/*  Unlike FMemory::AppendString, FName::ToString allocates memory every time it is used.  */", .Name = NameArrayName, .Offset = 0x0, .Size = 0x0, .ArrayDim = 0x1, .Alignment = 0x4,
				.bIsStatic = true, .bIsZeroSizeMember = true, .bIsBitField = false, .BitIndex = 0xFF
			},
			PredefinedMember {
				.Comment = "",
				.Type = "/*  This allocation needs to be freed using UE's FMemory::Free function.                   */", .Name = NameArrayName, .Offset = 0x0, .Size = 0x0, .ArrayDim = 0x1, .Alignment = 0x4,
				.bIsStatic = true, .bIsZeroSizeMember = true, .bIsBitField = false, .BitIndex = 0xFF
			},
			PredefinedMember {
				.Comment = "",
				.Type = "/*  Inside of 'FName::GetRawString':                                                       */", .Name = NameArrayName, .Offset = 0x0, .Size = 0x0, .ArrayDim = 0x1, .Alignment = 0x4,
				.bIsStatic = true, .bIsZeroSizeMember = true, .bIsBitField = false, .BitIndex = 0xFF
			},
			PredefinedMember {
				.Comment = "",
				.Type = "/*  1. Change \"thread_local FAllocatedString TempString(1024);\" to \"FString TempString;\"   */", .Name = NameArrayName, .Offset = 0x0, .Size = 0x0, .ArrayDim = 0x1, .Alignment = 0x4,
				.bIsStatic = true, .bIsZeroSizeMember = true, .bIsBitField = false, .BitIndex = 0xFF
			},
			PredefinedMember {
				.Comment = "",
				.Type = "/*  2. Add a \"Free\" function to FString that calls FMemory::Free(Data);                    */", .Name = NameArrayName, .Offset = 0x0, .Size = 0x0, .ArrayDim = 0x1, .Alignment = 0x4,
				.bIsStatic = true, .bIsZeroSizeMember = true, .bIsBitField = false, .BitIndex = 0xFF
			},
			PredefinedMember {
				.Comment = "",
				.Type = "/*  3. Replace \"TempString.Clear();\" with \"TempString.Free();\"                             */", .Name = NameArrayName, .Offset = 0x0, .Size = 0x0, .ArrayDim = 0x1, .Alignment = 0x4,
				.bIsStatic = true, .bIsZeroSizeMember = true, .bIsBitField = false, .BitIndex = 0xFF
			},
			PredefinedMember {
				.Comment = "Free your allocation with FMemory::Free!",
				.Type = "static_assert(false, \"FName::ToString causes memory-leak. Read comment above!\")", .Name = NameArrayName, .Offset = 0x0, .Size = 0x4, .ArrayDim = 0x0, .Alignment = 0x4,
				.bIsStatic = true, .bIsZeroSizeMember = true, .bIsBitField = false, .BitIndex = 0xFF, .DefaultValue = "nullptr"
			},
		});
	}

	if (!Settings::Internal::bUseOutlineNumberName)
	{
		FName.Properties.push_back(PredefinedMember{
			.Comment = "NOT AUTO-GENERATED PROPERTY",
			.Type = (Settings::Internal::bUseNamePool ? "uint32" : "int32"), .Name = "Number", .Offset = Off::FName::Number, .Size = sizeof(int32), .ArrayDim = 0x1, .Alignment = alignof(int32),
			.bIsStatic = false, .bIsZeroSizeMember = false, .bIsBitField = false, .BitIndex = 0xFF,
			}
		);
	}

	if (Settings::Internal::bUseCasePreservingName)
	{
		const int32 DisplayIndexOffset = Off::FName::Number == 4 ? 0x8 : 0x4;

		FName.Properties.push_back(PredefinedMember{
			.Comment = "NOT AUTO-GENERATED PROPERTY",
			.Type = "int32", .Name = "DisplayIndex", .Offset = DisplayIndexOffset, .Size = sizeof(int32), .ArrayDim = 0x1, .Alignment = alignof(int32),
			.bIsStatic = false, .bIsZeroSizeMember = false, .bIsBitField = false, .BitIndex = 0xFF,
			}
		);
	}

	SortMembers(FName.Properties);

	std::string GetRawStringWithAppendString = std::format(
		R"({{
	thread_local FAllocatedString TempString(1024);

	if (!AppendString)
		InitInternal();

	InSDKUtils::CallGameFunction(reinterpret_cast<void({}*)(const FName*, FString&)>(AppendString), this, TempString);

	std::string OutputString = TempString.ToString();
	TempString.Clear();

	return OutputString;
}}
)", Settings::Is32Bit() ? "__thiscall" : "");

	constexpr const char* GetRawStringWithNameArray =
		R"({
	if (!GNames)
		InitInternal();

	std::string RetStr = FName::GNames->GetEntryByIndex(GetDisplayIndex())->GetString();

	if (Number > 0)
		RetStr += ("_" + std::to_string(Number - 1));

	return RetStr;
}
)";

	constexpr const char* GetRawStringWithNameArrayWithOutlineNumber =
		R"({
	if (!GNames)
		InitInternal();

	const FNameEntry* Entry = FName::GNames->GetEntryByIndex(GetDisplayIndex());

	if (Entry->Header.Length == 0)
	{{
		if (Entry->Number > 0)
			return FName::GNames->GetEntryByIndex(Entry->NumberedName.Id)->GetString() + "_" + std::to_string(Entry->Number - 1);

		return FName::GNames->GetEntryByIndex(Entry->NumberedName.Id)->GetString();
	}}

	return Entry.GetString();
}
)";

	std::string GetRawStringBody = Off::InSDK::Name::AppendNameToString == 0 ? Settings::Internal::bUseOutlineNumberName ? GetRawStringWithNameArrayWithOutlineNumber : GetRawStringWithNameArray : GetRawStringWithAppendString;

	FName.Functions =
	{
		PredefinedFunction {
			.CustomComment = "",
			.ReturnType = "void", .NameWithParams = "InitInternal()", .Body =
std::format(R"({{
	{0} = {2}reinterpret_cast<{1}{2}>(InSDKUtils::GetImageBase() + Offsets::{0});
}})", NameArrayName, NameArrayType, (Off::InSDK::Name::AppendNameToString == 0 && !Settings::Internal::bUseNamePool ? "*" : "")),
			.bIsStatic = true, .bIsConst = false, .bIsBodyInline = true
		},
		PredefinedFunction {
			.CustomComment = "",
			.ReturnType = "int32", .NameWithParams = "GetDisplayIndex()", .Body =
std::format(R"({{
	return {};
}}
)", Settings::Internal::bUseCasePreservingName ? "DisplayIndex" : "ComparisonIndex"),
				.bIsStatic = false, .bIsConst = true, .bIsBodyInline = true
		},
		PredefinedFunction {
			.CustomComment = "",
			.ReturnType = "std::string", .NameWithParams = "GetRawString()", .Body = GetRawStringBody,
			.bIsStatic = false, .bIsConst = true, .bIsBodyInline = true
		},
		PredefinedFunction {
			.CustomComment = "",
			.ReturnType = "std::string", .NameWithParams = "ToString()", .Body = R"({
	std::string OutputString = GetRawString();

	size_t pos = OutputString.rfind('/');

	if (pos == std::string::npos)
		return OutputString;

	return OutputString.substr(pos + 1);
}
)",
			.bIsStatic = false, .bIsConst = true, .bIsBodyInline = true
		},
		PredefinedFunction {
			.CustomComment = "",
			.ReturnType = "bool", .NameWithParams = "operator==(const FName& Other)", .Body =
std::format(R"({{
	return ComparisonIndex == Other.ComparisonIndex{};
}})", !Settings::Internal::bUseOutlineNumberName ? " && Number == Other.Number" : ""),
			.bIsStatic = false, .bIsConst = true, .bIsBodyInline = true
		},
		PredefinedFunction {
			.CustomComment = "",
			.ReturnType = "bool", .NameWithParams = "operator!=(const FName& Other)", .Body =
std::format(R"({{
	return ComparisonIndex != Other.ComparisonIndex{};
}})", !Settings::Internal::bUseOutlineNumberName ? " || Number != Other.Number" : ""),
			.bIsStatic = false, .bIsConst = true, .bIsBodyInline = true
		},
	};

	if constexpr (Settings::CppGenerator::bAddManualOverrideOptions)
	{
		FName.Functions.insert(
			FName.Functions.begin() + 1,
			PredefinedFunction{
			.CustomComment = "",
			.ReturnType = "void", .NameWithParams = "InitManually(void* Location)", .Body =
std::format(R"({{
	{0} = {2}reinterpret_cast<{1}{2}>(Location);
}})", NameArrayName, NameArrayType, (Off::InSDK::Name::AppendNameToString == 0 && !Settings::Internal::bUseNamePool ? "*" : "")),
			.bIsStatic = true, .bIsConst = false, .bIsBodyInline = true
			});
	}

	GenerateStruct(&FName, BasicHpp, BasicCpp, BasicHpp);


	BasicHpp <<
		R"(
template<typename ClassType>
class TSubclassOf
{
	class UClass* ClassPtr;

public:
	TSubclassOf() = default;

	inline TSubclassOf(UClass* Class)
		: ClassPtr(Class)
	{
	}

	inline UClass* Get()
	{
		return ClassPtr;
	}

	inline operator UClass*() const
	{
		return ClassPtr;
	}

	template<typename Target, typename = std::enable_if<std::is_base_of_v<Target, ClassType>, bool>::type>
	inline operator TSubclassOf<Target>() const
	{
		return ClassPtr;
	}

	inline UClass* operator->()
	{
		return ClassPtr;
	}

	inline TSubclassOf& operator=(UClass* Class)
	{
		ClassPtr = Class;

		return *this;
	}

	inline bool operator==(const TSubclassOf& Other) const
	{
		return ClassPtr == Other.ClassPtr;
	}

	inline bool operator!=(const TSubclassOf& Other) const
	{
		return ClassPtr != Other.ClassPtr;
	}

	inline bool operator==(UClass* Other) const
	{
		return ClassPtr == Other;
	}

	inline bool operator!=(UClass* Other) const
	{
		return ClassPtr != Other;
	}
};
)";

	const int32 TextDataSize = (Off::InSDK::Text::InTextDataStringOffset + sizeof(FString));

	/* class FTextData */
	PredefinedStruct FTextData = PredefinedStruct{
		.UniqueName = "FTextData", .Size = TextDataSize, .Alignment = alignof(FString), .bUseExplictAlignment = false, .bIsFinal = true, .bIsClass = true, .bIsUnion = false, .Super = nullptr
	};

	FTextData.Properties =
	{
		PredefinedMember {
			.Comment = "NOT AUTO-GENERATED PROPERTY",
			.Type = "class FString", .Name = "TextSource", .Offset = Off::InSDK::Text::InTextDataStringOffset, .Size = sizeof(FString), .ArrayDim = 0x1, .Alignment = alignof(FString),
			.bIsStatic = false, .bIsZeroSizeMember = false, .bIsBitField = false, .BitIndex = 0xFF
		},
	};

	BasicHpp << R"(namespace FTextImpl
{)";
	GenerateStruct(&FTextData, BasicHpp, BasicCpp, BasicHpp);
	BasicHpp << "}\n";

	/* class FText */
	PredefinedStruct FText = PredefinedStruct{
		.UniqueName = "FText", .Size = Off::InSDK::Text::TextSize, .Alignment = sizeof(void*), .bUseExplictAlignment = false, .bIsFinal = true, .bIsClass = true, .bIsUnion = false, .Super = nullptr
	};

	FText.Properties =
	{
		PredefinedMember {
			.Comment = "NOT AUTO-GENERATED PROPERTY",
			.Type = "class FTextImpl::FTextData*", .Name = "TextData", .Offset = Off::InSDK::Text::TextDatOffset, .Size = sizeof(void*), .ArrayDim = 0x1, .Alignment = 0x1,
			.bIsStatic = false, .bIsZeroSizeMember = false, .bIsBitField = false, .BitIndex = 0xFF
		},
	};

	FText.Functions =
	{
		PredefinedFunction {
			.CustomComment = "",
			.ReturnType = "const class FString&", .NameWithParams = "GetStringRef()", .Body =
R"({
	return TextData->TextSource;
})",
			.bIsStatic = false, .bIsConst = true, .bIsBodyInline = true
		},
		PredefinedFunction {
			.CustomComment = "",
			.ReturnType = "std::string", .NameWithParams = "ToString()", .Body =
R"({
	return TextData->TextSource.ToString();
})",
			.bIsStatic = false, .bIsConst = true, .bIsBodyInline = true
		},
	};

	GenerateStruct(&FText, BasicHpp, BasicCpp, BasicHpp);


	constexpr int32 FWeakObjectPtrSize = 0x08;

	/* class FWeakObjectPtr */
	PredefinedStruct FWeakObjectPtr = PredefinedStruct{
		.UniqueName = "FWeakObjectPtr", .Size = FWeakObjectPtrSize, .Alignment = alignof(int32), .bUseExplictAlignment = false, .bIsFinal = false, .bIsClass = true, .bIsUnion = false, .Super = nullptr
	};

	FWeakObjectPtr.Properties =
	{
		PredefinedMember {
			.Comment = "NOT AUTO-GENERATED PROPERTY",
			.Type = "int32", .Name = "ObjectIndex", .Offset = 0x0, .Size = sizeof(int32), .ArrayDim = 0x1, .Alignment = alignof(int32),
			.bIsStatic = false, .bIsZeroSizeMember = false, .bIsBitField = false, .BitIndex = 0xFF
		},
		PredefinedMember {
			.Comment = "NOT AUTO-GENERATED PROPERTY",
			.Type = "int32", .Name = "ObjectSerialNumber", .Offset = 0x4, .Size = sizeof(int32), .ArrayDim = 0x1, .Alignment = alignof(int32),
			.bIsStatic = false, .bIsZeroSizeMember = false, .bIsBitField = false, .BitIndex = 0xFF
		},
	};

	FWeakObjectPtr.Functions =
	{
		PredefinedFunction {
			.CustomComment = "",
			.ReturnType = "class UObject*", .NameWithParams = "Get()", .Body =
R"({
	return UObject::GObjects->GetByIndex(ObjectIndex);
})",
			.bIsStatic = false, .bIsConst = true, .bIsBodyInline = false
		},
		PredefinedFunction {
			.CustomComment = "",
			.ReturnType = "class UObject*", .NameWithParams = "operator->()", .Body =
R"({
	return UObject::GObjects->GetByIndex(ObjectIndex);
})",
			.bIsStatic = false, .bIsConst = true, .bIsBodyInline = false
		},
		PredefinedFunction {
			.CustomComment = "",
			.ReturnType = "bool", .NameWithParams = "operator==(const FWeakObjectPtr& Other)", .Body =
R"({
	return ObjectIndex == Other.ObjectIndex;
})",
			.bIsStatic = false, .bIsConst = true, .bIsBodyInline = false
		},
		PredefinedFunction {
			.CustomComment = "",
			.ReturnType = "bool", .NameWithParams = "operator!=(const FWeakObjectPtr& Other)", .Body =
R"({
	return ObjectIndex != Other.ObjectIndex;
})",
			.bIsStatic = false, .bIsConst = true, .bIsBodyInline = false
		},
		PredefinedFunction {
			.CustomComment = "",
			.ReturnType = "bool", .NameWithParams = "operator==(const class UObject* Other)", .Body =
R"({
	return ObjectIndex == Other->Index;
})",
			.bIsStatic = false, .bIsConst = true, .bIsBodyInline = false
		},
		PredefinedFunction {
			.CustomComment = "",
			.ReturnType = "bool", .NameWithParams = "operator!=(const class UObject* Other)", .Body =
R"({
	return ObjectIndex != Other->Index;
})",
			.bIsStatic = false, .bIsConst = true, .bIsBodyInline = false
		},
	};

	GenerateStruct(&FWeakObjectPtr, BasicHpp, BasicCpp, BasicHpp);


	BasicHpp <<
		R"(
template<typename UEType>
class TWeakObjectPtr : public FWeakObjectPtr
{
public:
	UEType* Get() const
	{
		return static_cast<UEType*>(FWeakObjectPtr::Get());
	}

	UEType* operator->() const
	{
		return static_cast<UEType*>(FWeakObjectPtr::Get());
	}
};
)";


	/* class FUniqueObjectGuid */
	PredefinedStruct FUniqueObjectGuid = PredefinedStruct{
		.UniqueName = "FUniqueObjectGuid", .Size = 0x10, .Alignment = alignof(uint32), .bUseExplictAlignment = false, .bIsFinal = true, .bIsClass = true, .bIsUnion = false, .Super = nullptr
	};

	FUniqueObjectGuid.Properties =
	{
		PredefinedMember {
			.Comment = "NOT AUTO-GENERATED PROPERTY",
			.Type = "uint32", .Name = "A", .Offset = 0x0, .Size = sizeof(uint32), .ArrayDim = 0x1, .Alignment = alignof(uint32),
			.bIsStatic = false, .bIsZeroSizeMember = false, .bIsBitField = false, .BitIndex = 0xFF
		},
		PredefinedMember {
			.Comment = "NOT AUTO-GENERATED PROPERTY",
			.Type = "uint32", .Name = "B", .Offset = 0x4, .Size = sizeof(uint32), .ArrayDim = 0x1, .Alignment = alignof(uint32),
			.bIsStatic = false, .bIsZeroSizeMember = false, .bIsBitField = false, .BitIndex = 0xFF
		},
		PredefinedMember {
			.Comment = "NOT AUTO-GENERATED PROPERTY",
			.Type = "uint32", .Name = "C", .Offset = 0x8, .Size = sizeof(uint32), .ArrayDim = 0x1, .Alignment = alignof(uint32),
			.bIsStatic = false, .bIsZeroSizeMember = false, .bIsBitField = false, .BitIndex = 0xFF
		},
		PredefinedMember {
			.Comment = "NOT AUTO-GENERATED PROPERTY",
			.Type = "uint32", .Name = "D", .Offset = 0xC, .Size = sizeof(uint32), .ArrayDim = 0x1, .Alignment = alignof(uint32),
			.bIsStatic = false, .bIsZeroSizeMember = false, .bIsBitField = false, .BitIndex = 0xFF
		},
	};

	GenerateStruct(&FUniqueObjectGuid, BasicHpp, BasicCpp, BasicHpp);


	/* class TPersistentObjectPtr */
	PredefinedStruct TPersistentObjectPtr = PredefinedStruct{
		.CustomTemplateText = "template<typename TObjectID>",
		.UniqueName = "TPersistentObjectPtr", .Size = 0x0, .Alignment = sizeof(void*), .bUseExplictAlignment = false, .bIsFinal = false, .bIsClass = true, .bIsUnion = false, .Super = nullptr
	};

	const int32 ObjectIDOffset = Settings::Internal::bIsWeakObjectPtrWithoutTag ? 0x8 : 0xC;

	TPersistentObjectPtr.Properties =
	{
		PredefinedMember {
			.Comment = "NOT AUTO-GENERATED PROPERTY",
			.Type = "FWeakObjectPtr", .Name = "WeakPtr", .Offset = 0x0, .Size = FWeakObjectPtrSize, .ArrayDim = 0x1, .Alignment = alignof(int32),
			.bIsStatic = false, .bIsZeroSizeMember = false, .bIsBitField = false, .BitIndex = 0xFF
		},
		PredefinedMember {
			.Comment = "NOT AUTO-GENERATED PROPERTY",
			.Type = "int32", .Name = "TagAtLastTest", .Offset = sizeof(void*), .Size = sizeof(int32), .ArrayDim = 0x1, .Alignment = sizeof(int32),
			.bIsStatic = false, .bIsZeroSizeMember = false, .bIsBitField = false, .BitIndex = 0xFF
		},
		PredefinedMember {
			.Comment = "NOT AUTO-GENERATED PROPERTY",
			.Type = "TObjectID", .Name = "ObjectID", .Offset = ObjectIDOffset, .Size = 0x00, .ArrayDim = 0x1, .Alignment = 0x1,
			.bIsStatic = false, .bIsZeroSizeMember = false, .bIsBitField = false, .BitIndex = 0xFF
		},
	};

	if (Settings::Internal::bIsWeakObjectPtrWithoutTag)
		TPersistentObjectPtr.Properties.erase(TPersistentObjectPtr.Properties.begin() + 1); // TagAtLast

	TPersistentObjectPtr.Functions =
	{
		PredefinedFunction {
			.CustomComment = "",
			.ReturnType = "class UObject*", .NameWithParams = "Get()", .Body =
R"({
	return WeakPtr.Get();
})",
			.bIsStatic = false, .bIsConst = true, .bIsBodyInline = true
		},
		PredefinedFunction {
			.CustomComment = "",
			.ReturnType = "class UObject*", .NameWithParams = "operator->()", .Body =
R"({
	return WeakPtr.Get();
})",
			.bIsStatic = false, .bIsConst = true, .bIsBodyInline = true
		},
	};

	GenerateStruct(&TPersistentObjectPtr, BasicHpp, BasicCpp, BasicHpp);


	/* class TLazyObjectPtr */
	BasicHpp <<
		R"(
template<typename UEType>
class TLazyObjectPtr : public TPersistentObjectPtr<FUniqueObjectGuid>
{
public:
	UEType* Get() const
	{
		return static_cast<UEType*>(TPersistentObjectPtr::Get());
	}
	UEType* operator->() const
	{
		return static_cast<UEType*>(TPersistentObjectPtr::Get());
	}
};
)";


	// Start Namespace 'FakeSoftObjectPtr'
	BasicHpp <<
		R"(
namespace FakeSoftObjectPtr
{
)";

	UEStruct SoftObjectPath = ObjectArray::FindObjectFast<UEStruct>("SoftObjectPath");

	/* if SoftObjectPath doesn't exist just generate FStringAssetReference and call it SoftObjectPath, it's basically the same thing anyways */
	if (!SoftObjectPath)
	{
		/* struct FSoftObjectPtr */
		PredefinedStruct FSoftObjectPath = PredefinedStruct{
			.UniqueName = "FSoftObjectPath", .Size = 0x10, .Alignment = alignof(void*), .bUseExplictAlignment = false, .bIsFinal = false, .bIsClass = false, .bIsUnion = false, .Super = nullptr
		};

		FSoftObjectPath.Properties =
		{
			PredefinedMember {
				.Comment = "NOT AUTO-GENERATED PROPERTY",
				.Type = "class FString", .Name = "AssetLongPathname", .Offset = 0x0, .Size = sizeof(FString), .ArrayDim = 0x1, .Alignment = alignof(FString),
				.bIsStatic = false, .bIsZeroSizeMember = false, .bIsBitField = false, .BitIndex = 0xFF
			},
		};

		GenerateStruct(&FSoftObjectPath, BasicHpp, BasicCpp, BasicHpp);
	}
	else /* if SoftObjectPath exists generate a copy of it within this namespace to allow for TSoftObjectPtr declaration (comes before real SoftObjectPath) */
	{
		UEProperty Assetpath = SoftObjectPath.FindMember("AssetPath");

		if (Assetpath && Assetpath.IsA(EClassCastFlags::StructProperty))
			GenerateStruct(Assetpath.Cast<UEStructProperty>().GetUnderlayingStruct(), BasicHpp, BasicCpp, BasicHpp);

		GenerateStruct(SoftObjectPath, BasicHpp, BasicCpp, BasicHpp);
	}

	// Start Namespace 'FakeSoftObjectPtr'
	BasicHpp << "\n}\n";


	/* struct FSoftObjectPtr */
	BasicHpp <<
		R"(
class FSoftObjectPtr : public TPersistentObjectPtr<FakeSoftObjectPtr::FSoftObjectPath>
{
};
)";


	/* struct TSoftObjectPtr */
	BasicHpp <<
		R"(
template<typename UEType>
class TSoftObjectPtr : public FSoftObjectPtr
{
public:
	UEType* Get() const
	{
		return static_cast<UEType*>(TPersistentObjectPtr::Get());
	}
	UEType* operator->() const
	{
		return static_cast<UEType*>(TPersistentObjectPtr::Get());
	}
};
)";

	/* struct TSoftClassPtr */
	BasicHpp <<
		R"(
template<typename UEType>
class TSoftClassPtr : public FSoftObjectPtr
{
public:
	UEType* Get() const
	{
		return static_cast<UEType*>(TPersistentObjectPtr::Get());
	}
	UEType* operator->() const
	{
		return static_cast<UEType*>(TPersistentObjectPtr::Get());
	}
};
)";


	/* class FScriptInterface */
	PredefinedStruct FScriptInterface = PredefinedStruct{
		.UniqueName = "FScriptInterface", .Size = sizeof(void*) + sizeof(void*), .Alignment = alignof(void*), .bUseExplictAlignment = false, .bIsFinal = false, .bIsClass = true, .bIsUnion = false, .Super = nullptr
	};

	FScriptInterface.Properties =
	{
		PredefinedMember {
			.Comment = "NOT AUTO-GENERATED PROPERTY",
			.Type = "UObject*", .Name = "ObjectPointer", .Offset = 0x0, .Size = sizeof(void*), .ArrayDim = 0x1, .Alignment = alignof(void*),
			.bIsStatic = false, .bIsZeroSizeMember = false, .bIsBitField = false, .BitIndex = 0xFF
		},
		PredefinedMember {
			.Comment = "NOT AUTO-GENERATED PROPERTY",
			.Type = "void*", .Name = "InterfacePointer", .Offset = sizeof(void*), .Size = sizeof(void*), .ArrayDim = 0x1, .Alignment = alignof(void*),
			.bIsStatic = false, .bIsZeroSizeMember = false, .bIsBitField = false, .BitIndex = 0xFF
		},
	};

	FScriptInterface.Functions =
	{
		PredefinedFunction {
			.CustomComment = "",
			.ReturnType = "class UObject*", .NameWithParams = "GetObjectRef()", .Body =
R"({
	return ObjectPointer;
}
)",
			.bIsStatic = false, .bIsConst = true, .bIsBodyInline = true
		},
		PredefinedFunction {
			.CustomComment = "",
			.ReturnType = "void*", .NameWithParams = "GetInterfaceRef()", .Body =
R"({
	return InterfacePointer;
}
)",
			.bIsStatic = false, .bIsConst = true, .bIsBodyInline = true
		},
	};

	GenerateStruct(&FScriptInterface, BasicHpp, BasicCpp, BasicHpp);


	/* class TScriptInterface */
	PredefinedStruct TScriptInterface = PredefinedStruct{
		.CustomTemplateText = "template<class InterfaceType>",
		.UniqueName = "TScriptInterface", .Size = sizeof(void*) * 2, .Alignment = alignof(void*), .bUseExplictAlignment = false, .bIsFinal = true, .bIsClass = true, .bIsUnion = false, .Super = &FScriptInterface
	};

	GenerateStruct(&TScriptInterface, BasicHpp, BasicCpp, BasicHpp);


	if (Settings::Internal::bUseFProperty)
	{
		/* class FFieldPath */
		PredefinedStruct FFieldPath = PredefinedStruct{
			.UniqueName = "FFieldPath", .Size = PropertySizes::FieldPathProperty, .Alignment = alignof(void*), .bUseExplictAlignment = false, .bIsFinal = false, .bIsClass = true, .bIsUnion = false, .Super = nullptr
		};

		FFieldPath.Properties =
		{
			PredefinedMember {
				.Comment = "NOT AUTO-GENERATED PROPERTY",
				.Type = "class FField*", .Name = "ResolvedField", .Offset = 0x0, .Size = sizeof(void*), .ArrayDim = 0x1, .Alignment = alignof(void*),
				.bIsStatic = false, .bIsZeroSizeMember = false, .bIsBitField = false, .BitIndex = 0xFF
			},
		};

		/* #ifdef WITH_EDITORONLY_DATA */
		const bool bIsWithEditorOnlyData = PropertySizes::FieldPathProperty > 0x20;

		if (bIsWithEditorOnlyData)
		{
			FFieldPath.Properties.emplace_back
			(
				PredefinedMember{
					.Comment = "NOT AUTO-GENERATED PROPERTY",
					.Type = "class FFieldClass*", .Name = "InitialFieldClass", .Offset = sizeof(void*), .Size = sizeof(void*), .ArrayDim = 0x1, .Alignment = alignof(void*),
					.bIsStatic = false, .bIsZeroSizeMember = false, .bIsBitField = false, .BitIndex = 0xFF
				}
			);
			FFieldPath.Properties.emplace_back
			(
				PredefinedMember{
					.Comment = "NOT AUTO-GENERATED PROPERTY",
					.Type = "int32", .Name = "FieldPathSerialNumber", .Offset = sizeof(void*) * 2, .Size = sizeof(int32), .ArrayDim = 0x1, .Alignment = alignof(int32),
					.bIsStatic = false, .bIsZeroSizeMember = false, .bIsBitField = false, .BitIndex = 0xFF
				}
			);
		}

		FFieldPath.Properties.push_back
		(
			PredefinedMember{
				.Comment = "NOT AUTO-GENERATED PROPERTY",
				.Type = "TWeakObjectPtr<class UStruct>", .Name = "ResolvedOwner", .Offset = (bIsWithEditorOnlyData ? (int)sizeof(void*) + (int)sizeof(void*) + (int)sizeof(int32) : (int)sizeof(void*)), .Size = 0x8, .ArrayDim = 0x1, .Alignment = alignof(void*),
				.bIsStatic = false, .bIsZeroSizeMember = false, .bIsBitField = false, .BitIndex = 0xFF
			}
		);
		FFieldPath.Properties.push_back
		(
			PredefinedMember{
				.Comment = "NOT AUTO-GENERATED PROPERTY",
				.Type = "TArray<FName>", .Name = "Path", .Offset = (bIsWithEditorOnlyData ? (int)sizeof(void*) + (int)sizeof(void*) + (int)sizeof(int32) + 0x08 : (int)sizeof(void*) * 2), .Size = sizeof(TArray<int>), .ArrayDim = 0x1, .Alignment = alignof(void*),
				.bIsStatic = false, .bIsZeroSizeMember = false, .bIsBitField = false, .BitIndex = 0xFF
			}
		);

		GenerateStruct(&FFieldPath, BasicHpp, BasicCpp, BasicHpp);

		/* class TFieldPath */
		PredefinedStruct TFieldPath = PredefinedStruct{
			.CustomTemplateText = "template<class PropertyType>",
			.UniqueName = "TFieldPath", .Size = PropertySizes::FieldPathProperty, .Alignment = alignof(void*), .bUseExplictAlignment = false, .bIsFinal = true, .bIsClass = true, .bIsUnion = false, .Super = &FFieldPath
		};

		GenerateStruct(&TFieldPath, BasicHpp, BasicCpp, BasicHpp);



		// TOptional
		BasicHpp << R"(

template<typename OptionalType, bool bIsIntrusiveUnsetCheck = false>
class TOptional
{
private:
	template<int32 TypeSize>
	struct OptionalWithBool
	{
		static_assert(TypeSize > 0x0, "TOptional can not store an empty type!");

		uint8 Value[TypeSize];
		bool bIsSet;
	};

private:
	using ValueType = std::conditional_t<bIsIntrusiveUnsetCheck, uint8[sizeof(OptionalType)], OptionalWithBool<sizeof(OptionalType)>>;

private:
	alignas(OptionalType) ValueType StoredValue;

private:
	inline uint8* GetValueBytes()
	{
		if constexpr (!bIsIntrusiveUnsetCheck)
			return StoredValue.Value;

		return StoredValue;
	}

	inline const uint8* GetValueBytes() const
	{
		if constexpr (!bIsIntrusiveUnsetCheck)
			return StoredValue.Value;

		return StoredValue;
	}
public:

	inline OptionalType& GetValueRef()
	{
		return *reinterpret_cast<OptionalType*>(GetValueBytes());
	}

	inline const OptionalType& GetValueRef() const
	{
		return *reinterpret_cast<const OptionalType*>(GetValueBytes());
	}

	inline bool IsSet() const
	{
		if constexpr (!bIsIntrusiveUnsetCheck)
			return StoredValue.bIsSet;

		constexpr char ZeroBytes[sizeof(OptionalType)];

		return memcmp(GetValueBytes(), &ZeroBytes, sizeof(OptionalType)) == 0;
	}

	inline explicit operator bool() const
	{
		return IsSet();
	}
};

)";
	} /* End 'if (Settings::Internal::bUseFProperty)' */

	const auto ScriptDelegateSize = (FWeakObjectPtrSize + Off::InSDK::Name::FNameSize);

	/* FScriptDelegate */
	PredefinedStruct FScriptDelegate = PredefinedStruct{
		.UniqueName = "FScriptDelegate", .Size = ScriptDelegateSize, .Alignment = 0x4, .bUseExplictAlignment = false, .bIsFinal = false, .bIsClass = false, .bIsUnion = false, .Super = nullptr
	};

	FScriptDelegate.Properties =
	{
		PredefinedMember {
			.Comment = "NOT AUTO-GENERATED PROPERTY",
			.Type = "FWeakObjectPtr", .Name = "Object", .Offset = 0x0, .Size = FWeakObjectPtrSize, .ArrayDim = 0x1, .Alignment = 0x4,
			.bIsStatic = false, .bIsZeroSizeMember = false, .bIsBitField = false, .BitIndex = 0xFF
		},
		PredefinedMember {
			.Comment = "NOT AUTO-GENERATED PROPERTY",
			.Type = "FName", .Name = "FunctionName", .Offset = FWeakObjectPtrSize, .Size = Off::InSDK::Name::FNameSize, .ArrayDim = 0x1, .Alignment = 0x4,
			.bIsStatic = false, .bIsZeroSizeMember = false, .bIsBitField = false, .BitIndex = 0xFF
		},
	};

	GenerateStruct(&FScriptDelegate, BasicHpp, BasicCpp, BasicHpp);


	/* TDelegate */
	PredefinedStruct TDelegate = PredefinedStruct{
		.CustomTemplateText = "template<typename FunctionSignature>",
		.UniqueName = "TDelegate", .Size = PropertySizes::DelegateProperty, .Alignment = 0x4, .bUseExplictAlignment = false, .bIsFinal = false, .bIsClass = true, .bIsUnion = false, .Super = nullptr
	};

	TDelegate.Properties =
	{
		PredefinedMember {
			.Comment = "NOT AUTO-GENERATED PROPERTY",
			.Type = "struct InvalidUseOfTDelegate", .Name = "TemplateParamIsNotAFunctionSignature", .Offset = 0x0, .Size = 0x0, .ArrayDim = 0x1, .Alignment = 0x1,
			.bIsStatic = false, .bIsZeroSizeMember = false, .bIsBitField = false, .BitIndex = 0xFF
		},
	};


	GenerateStruct(&TDelegate, BasicHpp, BasicCpp, BasicHpp);

	/* TDelegate<Ret(Args...)> */
	PredefinedStruct TDelegateSpezialiation = PredefinedStruct{
		.CustomTemplateText = "template<typename Ret, typename... Args>",
		.UniqueName = "TDelegate<Ret(Args...)>", .Size = PropertySizes::DelegateProperty, .Alignment = 0x1, .bUseExplictAlignment = false, .bIsFinal = false, .bIsClass = true, .bIsUnion = false, .Super = nullptr
	};

	TDelegateSpezialiation.Properties =
	{
		PredefinedMember {
			.Comment = "NOT AUTO-GENERATED PROPERTY",
			.Type = "FScriptDelegate", .Name = "BoundFunction", .Offset = 0x0, .Size = ScriptDelegateSize, .ArrayDim = 0x1, .Alignment = sizeof(void*),
			.bIsStatic = false, .bIsZeroSizeMember = false, .bIsBitField = false, .BitIndex = 0xFF
		}
	};

	GenerateStruct(&TDelegateSpezialiation, BasicHpp, BasicCpp, BasicHpp);

	/* TMulticastInlineDelegate */
	PredefinedStruct TMulticastInlineDelegate = PredefinedStruct{
		.CustomTemplateText = "template<typename FunctionSignature>",
		.UniqueName = "TMulticastInlineDelegate", .Size = sizeof(TArray<int>), .Alignment = alignof(TArray<int>), .bUseExplictAlignment = false, .bIsFinal = false, .bIsClass = true, .bIsUnion = false, .Super = nullptr
	};

	TMulticastInlineDelegate.Properties =
	{
		PredefinedMember {
			.Comment = "NOT AUTO-GENERATED PROPERTY",
			.Type = "struct InvalidUseOfTMulticastInlineDelegate", .Name = "TemplateParamIsNotAFunctionSignature", .Offset = 0x0, .Size = ScriptDelegateSize, .ArrayDim = 0x1, .Alignment = 0x1,
			.bIsStatic = false, .bIsZeroSizeMember = false, .bIsBitField = false, .BitIndex = 0xFF
		},
	};

	GenerateStruct(&TMulticastInlineDelegate, BasicHpp, BasicCpp, BasicHpp);

	/* TMulticastInlineDelegate<Ret(Args...)> */
	PredefinedStruct TMulticastInlineDelegateSpezialiation = PredefinedStruct{
		.CustomTemplateText = "template<typename Ret, typename... Args>",
		.UniqueName = "TMulticastInlineDelegate<Ret(Args...)>", .Size = 0x0, .Alignment = 0x1, .bUseExplictAlignment = false, .bIsFinal = false, .bIsClass = true, .bIsUnion = false, .Super = nullptr
	};

	TMulticastInlineDelegateSpezialiation.Properties =
	{
		PredefinedMember {
			.Comment = "NOT AUTO-GENERATED PROPERTY",
			.Type = "TArray<FScriptDelegate>", .Name = "InvocationList", .Offset = 0x0, .Size = sizeof(TArray<int>), .ArrayDim = 0x1, .Alignment = alignof(TArray<int>),
			.bIsStatic = false, .bIsZeroSizeMember = false, .bIsBitField = false, .BitIndex = 0xFF
		}
	};

	GenerateStruct(&TMulticastInlineDelegateSpezialiation, BasicHpp, BasicCpp, BasicHpp);


	/* UE_ENUM_OPERATORS - enum flag operations */
	BasicHpp <<
		R"(
#define UE_ENUM_OPERATORS(EEnumClass)																																	\
																																										\
inline constexpr EEnumClass operator|(EEnumClass Left, EEnumClass Right)																								\
{																																										\
	return (EEnumClass)((std::underlying_type<EEnumClass>::type)(Left) | (std::underlying_type<EEnumClass>::type)(Right));												\
}																																										\
																																										\
inline constexpr EEnumClass& operator|=(EEnumClass& Left, EEnumClass Right)																								\
{																																										\
	return (EEnumClass&)((std::underlying_type<EEnumClass>::type&)(Left) |= (std::underlying_type<EEnumClass>::type)(Right));											\
}																																										\
																																										\
inline bool operator&(EEnumClass Left, EEnumClass Right)																												\
{																																										\
	return (((std::underlying_type<EEnumClass>::type)(Left) & (std::underlying_type<EEnumClass>::type)(Right)) == (std::underlying_type<EEnumClass>::type)(Right));		\
}																																										
)";

	/* enum class EObjectFlags */
	BasicHpp <<
		R"(
enum class EObjectFlags : int32
{
	NoFlags							= 0x00000000,

	Public							= 0x00000001,
	Standalone						= 0x00000002,
	MarkAsNative					= 0x00000004,
	Transactional					= 0x00000008,
	ClassDefaultObject				= 0x00000010,
	ArchetypeObject					= 0x00000020,
	Transient						= 0x00000040,

	MarkAsRootSet					= 0x00000080,
	TagGarbageTemp					= 0x00000100,

	NeedInitialization				= 0x00000200,
	NeedLoad						= 0x00000400,
	KeepForCooker					= 0x00000800,
	NeedPostLoad					= 0x00001000,
	NeedPostLoadSubobjects			= 0x00002000,
	NewerVersionExists				= 0x00004000,
	BeginDestroyed					= 0x00008000,
	FinishDestroyed					= 0x00010000,

	BeingRegenerated				= 0x00020000,
	DefaultSubObject				= 0x00040000,
	WasLoaded						= 0x00080000,
	TextExportTransient				= 0x00100000,
	LoadCompleted					= 0x00200000,
	InheritableComponentTemplate	= 0x00400000,
	DuplicateTransient				= 0x00800000,
	StrongRefOnFrame				= 0x01000000,
	NonPIEDuplicateTransient		= 0x02000000,
	Dynamic							= 0x04000000,
	WillBeLoaded					= 0x08000000,
	HasExternalPackage				= 0x10000000,

	MirroredGarbage					= 0x40000000,
	AllocatedInSharedPage			= 0x80000000,
};
)";


	/* enum class EFunctionFlags */
	BasicHpp <<
		R"(
enum class EFunctionFlags : uint32
{
	None							= 0x00000000,

	Final							= 0x00000001,
	RequiredAPI						= 0x00000002,
	BlueprintAuthorityOnly			= 0x00000004, 
	BlueprintCosmetic				= 0x00000008, 
	Net								= 0x00000040,  
	NetReliable						= 0x00000080, 
	NetRequest						= 0x00000100,	
	Exec							= 0x00000200,	
	Native							= 0x00000400,	
	Event							= 0x00000800,   
	NetResponse						= 0x00001000,  
	Static							= 0x00002000,   
	NetMulticast					= 0x00004000,	
	UbergraphFunction				= 0x00008000,  
	MulticastDelegate				= 0x00010000,
	Public							= 0x00020000,	
	Private							= 0x00040000,	
	Protected						= 0x00080000,
	Delegate						= 0x00100000,	
	NetServer						= 0x00200000,	
	HasOutParms						= 0x00400000,	
	HasDefaults						= 0x00800000,
	NetClient						= 0x01000000,
	DLLImport						= 0x02000000,
	BlueprintCallable				= 0x04000000,
	BlueprintEvent					= 0x08000000,
	BlueprintPure					= 0x10000000,	
	EditorOnly						= 0x20000000,	
	Const							= 0x40000000,
	NetValidate						= 0x80000000,

	AllFlags						= 0xFFFFFFFF,
};
)";

	/* enum class EClassFlags */
	BasicHpp <<
		R"(
enum class EClassFlags : uint32
{
	CLASS_None						= 0x00000000u,
	Abstract						= 0x00000001u,
	DefaultConfig					= 0x00000002u,
	Config							= 0x00000004u,
	Transient						= 0x00000008u,
	Parsed							= 0x00000010u,
	MatchedSerializers				= 0x00000020u,
	ProjectUserConfig				= 0x00000040u,
	Native							= 0x00000080u,
	NoExport						= 0x00000100u,
	NotPlaceable					= 0x00000200u,
	PerObjectConfig					= 0x00000400u,
	ReplicationDataIsSetUp			= 0x00000800u,
	EditInlineNew					= 0x00001000u,
	CollapseCategories				= 0x00002000u,
	Interface						= 0x00004000u,
	CustomConstructor				= 0x00008000u,
	Const							= 0x00010000u,
	LayoutChanging					= 0x00020000u,
	CompiledFromBlueprint			= 0x00040000u,
	MinimalAPI						= 0x00080000u,
	RequiredAPI						= 0x00100000u,
	DefaultToInstanced				= 0x00200000u,
	TokenStreamAssembled			= 0x00400000u,
	HasInstancedReference			= 0x00800000u,
	Hidden							= 0x01000000u,
	Deprecated						= 0x02000000u,
	HideDropDown					= 0x04000000u,
	GlobalUserConfig				= 0x08000000u,
	Intrinsic						= 0x10000000u,
	Constructed						= 0x20000000u,
	ConfigDoNotCheckDefaults		= 0x40000000u,
	NewerVersionExists				= 0x80000000u,
};
)";

	/* enum class EClassCastFlags */
	BasicHpp <<
		R"(
enum class EClassCastFlags : uint64
{
	None = 0x0000000000000000,

	Field								= 0x0000000000000001,
	Int8Property						= 0x0000000000000002,
	Enum								= 0x0000000000000004,
	Struct								= 0x0000000000000008,
	ScriptStruct						= 0x0000000000000010,
	Class								= 0x0000000000000020,
	ByteProperty						= 0x0000000000000040,
	IntProperty							= 0x0000000000000080,
	FloatProperty						= 0x0000000000000100,
	UInt64Property						= 0x0000000000000200,
	ClassProperty						= 0x0000000000000400,
	UInt32Property						= 0x0000000000000800,
	InterfaceProperty					= 0x0000000000001000,
	NameProperty						= 0x0000000000002000,
	StrProperty							= 0x0000000000004000,
	Property							= 0x0000000000008000,
	ObjectProperty						= 0x0000000000010000,
	BoolProperty						= 0x0000000000020000,
	UInt16Property						= 0x0000000000040000,
	Function							= 0x0000000000080000,
	StructProperty						= 0x0000000000100000,
	ArrayProperty						= 0x0000000000200000,
	Int64Property						= 0x0000000000400000,
	DelegateProperty					= 0x0000000000800000,
	NumericProperty						= 0x0000000001000000,
	MulticastDelegateProperty			= 0x0000000002000000,
	ObjectPropertyBase					= 0x0000000004000000,
	WeakObjectProperty					= 0x0000000008000000,
	LazyObjectProperty					= 0x0000000010000000,
	SoftObjectProperty					= 0x0000000020000000,
	TextProperty						= 0x0000000040000000,
	Int16Property						= 0x0000000080000000,
	DoubleProperty						= 0x0000000100000000,
	SoftClassProperty					= 0x0000000200000000,
	Package								= 0x0000000400000000,
	Level								= 0x0000000800000000,
	Actor								= 0x0000001000000000,
	PlayerController					= 0x0000002000000000,
	Pawn								= 0x0000004000000000,
	SceneComponent						= 0x0000008000000000,
	PrimitiveComponent					= 0x0000010000000000,
	SkinnedMeshComponent				= 0x0000020000000000,
	SkeletalMeshComponent				= 0x0000040000000000,
	Blueprint							= 0x0000080000000000,
	DelegateFunction					= 0x0000100000000000,
	StaticMeshComponent					= 0x0000200000000000,
	MapProperty							= 0x0000400000000000,
	SetProperty							= 0x0000800000000000,
	EnumProperty						= 0x0001000000000000,
	USparseDelegateFunction				= 0x0002000000000000,
	MulticastInlineDelegateProperty	    = 0x0004000000000000,
	MulticastSparseDelegateProperty	    = 0x0008000000000000,
	FieldPathProperty					= 0x0010000000000000,
	LargeWorldCoordinatesRealProperty	= 0x0080000000000000,
	OptionalProperty					= 0x0100000000000000,
	VValueProperty						= 0x0200000000000000,
	UVerseVMClass						= 0x0400000000000000,
	VRestValueProperty					= 0x0800000000000000,
};
)";

	/* enum class EPropertyFlags */
	BasicHpp <<
		R"(
enum class EPropertyFlags : uint64
{
	None								= 0x0000000000000000,

	Edit								= 0x0000000000000001,
	ConstParm							= 0x0000000000000002,
	BlueprintVisible					= 0x0000000000000004,
	ExportObject						= 0x0000000000000008,
	BlueprintReadOnly					= 0x0000000000000010,
	Net									= 0x0000000000000020,
	EditFixedSize						= 0x0000000000000040,
	Parm								= 0x0000000000000080,
	OutParm								= 0x0000000000000100,
	ZeroConstructor						= 0x0000000000000200,
	ReturnParm							= 0x0000000000000400,
	DisableEditOnTemplate 				= 0x0000000000000800,

	Transient							= 0x0000000000002000,
	Config								= 0x0000000000004000,

	DisableEditOnInstance				= 0x0000000000010000,
	EditConst							= 0x0000000000020000,
	GlobalConfig						= 0x0000000000040000,
	InstancedReference					= 0x0000000000080000,	

	DuplicateTransient					= 0x0000000000200000,	
	SubobjectReference					= 0x0000000000400000,	

	SaveGame							= 0x0000000001000000,
	NoClear								= 0x0000000002000000,

	ReferenceParm						= 0x0000000008000000,
	BlueprintAssignable					= 0x0000000010000000,
	Deprecated							= 0x0000000020000000,
	IsPlainOldData						= 0x0000000040000000,
	RepSkip								= 0x0000000080000000,
	RepNotify							= 0x0000000100000000, 
	Interp								= 0x0000000200000000,
	NonTransactional					= 0x0000000400000000,
	EditorOnly							= 0x0000000800000000,
	NoDestructor						= 0x0000001000000000,

	AutoWeak							= 0x0000004000000000,
	ContainsInstancedReference			= 0x0000008000000000,	
	AssetRegistrySearchable				= 0x0000010000000000,
	SimpleDisplay						= 0x0000020000000000,
	AdvancedDisplay						= 0x0000040000000000,
	Protected							= 0x0000080000000000,
	BlueprintCallable					= 0x0000100000000000,
	BlueprintAuthorityOnly				= 0x0000200000000000,
	TextExportTransient					= 0x0000400000000000,
	NonPIEDuplicateTransient			= 0x0000800000000000,
	ExposeOnSpawn						= 0x0001000000000000,
	PersistentInstance					= 0x0002000000000000,
	UObjectWrapper						= 0x0004000000000000, 
	HasGetValueTypeHash					= 0x0008000000000000, 
	NativeAccessSpecifierPublic			= 0x0010000000000000,	
	NativeAccessSpecifierProtected		= 0x0020000000000000,
	NativeAccessSpecifierPrivate		= 0x0040000000000000,	
	SkipSerialization					= 0x0080000000000000, 
};
)";

	/* enum class EClassCastFlags */
	BasicHpp << R"(
UE_ENUM_OPERATORS(EObjectFlags);
UE_ENUM_OPERATORS(EFunctionFlags);
UE_ENUM_OPERATORS(EClassFlags);
UE_ENUM_OPERATORS(EClassCastFlags);
UE_ENUM_OPERATORS(EPropertyFlags);
)";



	/* Write Predefined Structs into Basic.hpp */
	for (const PredefinedStruct& Predefined : PredefinedStructs)
	{
		GenerateStruct(&Predefined, BasicHpp, BasicCpp, BasicHpp);
	}


	/* Cyclic dependencies-fixing helper classes */

	// Start Namespace 'CyclicDependencyFixupImpl'
	BasicHpp <<
		R"(
namespace CyclicDependencyFixupImpl
{
)";

	/*
	* Implemenation node:
	*	Maybe: when inheriting form TCylicStructFixup/TCyclicClassFixup use the aligned size, else use UnalignedSize
	*/

	/* TStructOrderFixup */
	BasicHpp << R"(
/*
* A wrapper for a Byte-Array of padding, that allows for casting to the actual underlaiyng type. Used for undefined structs in cylic headers.
*/
template<typename UnderlayingStructType, int32 Size, int32 Align>
struct alignas(Align) TCylicStructFixup
{
private:
	uint8 Pad[Size];

public:
	      UnderlayingStructType& GetTyped()       { return reinterpret_cast<      UnderlayingStructType&>(*this); }
	const UnderlayingStructType& GetTyped() const { return reinterpret_cast<const UnderlayingStructType&>(*this); }
};
)";
	BasicHpp << R"(
/*
* A wrapper for a Byte-Array of padding, that inherited from UObject allows for casting to the actual underlaiyng type and access to basic UObject functionality. For cyclic classes.
*/
template<typename UnderlayingClassType, int32 Size, int32 Align = sizeof(void*), class BaseClassType = class UObject>
struct alignas(Align) TCyclicClassFixup : public BaseClassType
{
private:
	uint8 Pad[Size];

public:
	UnderlayingClassType*       GetTyped()       { return reinterpret_cast<      UnderlayingClassType*>(this); }
	const UnderlayingClassType* GetTyped() const { return reinterpret_cast<const UnderlayingClassType*>(this); }
};

)";

	BasicHpp << "}\n\n";
	// End Namespace 'CyclicDependencyFixupImpl'


	BasicHpp << R"(
template<typename UnderlayingStructType, int32 Size, int32 Align>
using TStructCycleFixup = CyclicDependencyFixupImpl::TCylicStructFixup<UnderlayingStructType, Size, Align>;


template<typename UnderlayingClassType, int32 Size, int32 Align = 0x8>
using TObjectBasedCycleFixup = CyclicDependencyFixupImpl::TCyclicClassFixup<UnderlayingClassType, Size, Align, class UObject>;

template<typename UnderlayingClassType, int32 Size, int32 Align = 0x8>
using TActorBasedCycleFixup = CyclicDependencyFixupImpl::TCyclicClassFixup<UnderlayingClassType, Size, Align, class AActor>;
)";


	WriteFileEnd(BasicHpp, EFileType::BasicHpp);
	WriteFileEnd(BasicCpp, EFileType::BasicCpp);
}


/* See https://github.com/Fischsalat/UnrealContainers/blob/master/UnrealContainers/UnrealContainersNoAlloc.h */
void CppGenerator::GenerateUnrealContainers(StreamType& UEContainersHeader)
{
	WriteFileHead(UEContainersHeader, nullptr, EFileType::UnrealContainers, 
		"Container implementations with iterators. See https://github.com/Fischsalat/UnrealContainers", "#include <string>\n#include <stdexcept>\n#include <iostream>\n#include \"UtfN.hpp\"");


	UEContainersHeader << R"(
namespace UC
{	
	typedef int8_t  int8;
	typedef int16_t int16;
	typedef int32_t int32;
	typedef int64_t int64;

	typedef uint8_t  uint8;
	typedef uint16_t uint16;
	typedef uint32_t uint32;
	typedef uint64_t uint64;

	template<typename ArrayElementType>
	class TArray;

	template<typename SparseArrayElementType>
	class TSparseArray;

	template<typename SetElementType>
	class TSet;

	template<typename KeyElementType, typename ValueElementType>
	class TMap;

	template<typename KeyElementType, typename ValueElementType>
	class TPair;

	namespace Iterators
	{
		class FSetBitIterator;

		template<typename ArrayType>
		class TArrayIterator;

		template<class ContainerType>
		class TContainerIterator;

		template<typename SparseArrayElementType>
		using TSparseArrayIterator = TContainerIterator<TSparseArray<SparseArrayElementType>>;

		template<typename SetElementType>
		using TSetIterator = TContainerIterator<TSet<SetElementType>>;

		template<typename KeyElementType, typename ValueElementType>
		using TMapIterator = TContainerIterator<TMap<KeyElementType, ValueElementType>>;
	}


	namespace ContainerImpl
	{
		namespace HelperFunctions
		{
			inline uint32 FloorLog2(uint32 Value)
			{
				uint32 pos = 0;
				if (Value >= 1 << 16) { Value >>= 16; pos += 16; }
				if (Value >= 1 << 8) { Value >>= 8; pos += 8; }
				if (Value >= 1 << 4) { Value >>= 4; pos += 4; }
				if (Value >= 1 << 2) { Value >>= 2; pos += 2; }
				if (Value >= 1 << 1) { pos += 1; }
				return pos;
			}

			inline uint32 CountLeadingZeros(uint32 Value)
			{
				if (Value == 0)
					return 32;

				return 31 - FloorLog2(Value);
			}
		}

		template<int32 Size, uint32 Alignment>
		struct TAlignedBytes
		{
			alignas(Alignment) uint8 Pad[Size];
		};

		template<uint32 NumInlineElements>
		class TInlineAllocator
		{
		public:
			template<typename ElementType>
			class ForElementType
			{
			private:
				static constexpr int32 ElementSize = sizeof(ElementType);
				static constexpr int32 ElementAlign = alignof(ElementType);

				static constexpr int32 InlineDataSizeBytes = NumInlineElements * ElementSize;

			private:
				TAlignedBytes<ElementSize, ElementAlign> InlineData[NumInlineElements];
				ElementType* SecondaryData;

			public:
				ForElementType()
					: InlineData{ 0x0 }, SecondaryData(nullptr)
				{
				}

				ForElementType(ForElementType&&) = default;
				ForElementType(const ForElementType&) = default;

			public:
				ForElementType& operator=(ForElementType&&) = default;
				ForElementType& operator=(const ForElementType&) = default;

			public:
				inline const ElementType* GetAllocation() const { return SecondaryData ? SecondaryData : reinterpret_cast<const ElementType*>(&InlineData); }

				inline uint32 GetNumInlineBytes() const { return NumInlineElements; }
			};
		};

		class FBitArray
		{
		protected:
			static constexpr int32 NumBitsPerDWORD = 32;
			static constexpr int32 NumBitsPerDWORDLogTwo = 5;

		private:
			TInlineAllocator<4>::ForElementType<int32> Data;
			int32 NumBits;
			int32 MaxBits;

		public:
			FBitArray()
				: NumBits(0), MaxBits(Data.GetNumInlineBytes() * NumBitsPerDWORD)
			{
			}

			FBitArray(const FBitArray&) = default;

			FBitArray(FBitArray&&) = default;

		public:
			FBitArray& operator=(FBitArray&&) = default;

			FBitArray& operator=(const FBitArray& Other) = default;

		private:
			inline void VerifyIndex(int32 Index) const { if (!IsValidIndex(Index)) throw std::out_of_range("Index was out of range!"); }

		public:
			inline int32 Num() const { return NumBits; }
			inline int32 Max() const { return MaxBits; }

			inline const uint32* GetData() const { return reinterpret_cast<const uint32*>(Data.GetAllocation()); }

			inline bool IsValidIndex(int32 Index) const { return Index >= 0 && Index < NumBits; }

			inline bool IsValid() const { return GetData() && NumBits > 0; }

		public:
			inline bool operator[](int32 Index) const { VerifyIndex(Index); return GetData()[Index / NumBitsPerDWORD] & (1 << (Index & (NumBitsPerDWORD - 1))); }

			inline bool operator==(const FBitArray& Other) const { return NumBits == Other.NumBits && GetData() == Other.GetData(); }
			inline bool operator!=(const FBitArray& Other) const { return NumBits != Other.NumBits || GetData() != Other.GetData(); }

		public:
			friend Iterators::FSetBitIterator begin(const FBitArray& Array);
			friend Iterators::FSetBitIterator end  (const FBitArray& Array);
		};

		template<typename SparseArrayType>
		union TSparseArrayElementOrFreeListLink
		{
			SparseArrayType ElementData;

			struct
			{
				int32 PrevFreeIndex;
				int32 NextFreeIndex;
			};
		};

		template<typename SetType>
		class SetElement
		{
		private:
			template<typename SetDataType>
			friend class TSet;

		private:
			SetType Value;
			int32 HashNextId;
			int32 HashIndex;
		};
	}


	template <typename KeyType, typename ValueType>
	class TPair
	{
	public:
		KeyType First;
		ValueType Second;

	public:
		TPair(KeyType Key, ValueType Value)
			: First(Key), Second(Value)
		{
		}

	public:
		inline       KeyType& Key()       { return First; }
		inline const KeyType& Key() const { return First; }

		inline       ValueType& Value()       { return Second; }
		inline const ValueType& Value() const { return Second; }
	};

	template<typename ArrayElementType>
	class TArray
	{
	private:
		template<typename ArrayElementType>
		friend class TAllocatedArray;

		template<typename SparseArrayElementType>
		friend class TSparseArray;

	protected:
		static constexpr uint64 ElementAlign = alignof(ArrayElementType);
		static constexpr uint64 ElementSize = sizeof(ArrayElementType);

	protected:
		ArrayElementType* Data;
		int32 NumElements;
		int32 MaxElements;

	public:
		TArray()
			: Data(nullptr), NumElements(0), MaxElements(0)
		{
		}

		TArray(const TArray&) = default;

		TArray(TArray&&) = default;

	public:
		TArray& operator=(TArray&&) = default;
		TArray& operator=(const TArray&) = default;

	private:
		inline int32 GetSlack() const { return MaxElements - NumElements; }

		inline void VerifyIndex(int32 Index) const { if (!IsValidIndex(Index)) throw std::out_of_range("Index was out of range!"); }

		inline       ArrayElementType& GetUnsafe(int32 Index)       { return Data[Index]; }
		inline const ArrayElementType& GetUnsafe(int32 Index) const { return Data[Index]; }

	public:
		/* Adds to the array if there is still space for one more element */
		inline bool Add(const ArrayElementType& Element)
		{
			if (GetSlack() <= 0)
				return false;

			Data[NumElements] = Element;
			NumElements++;

			return true;
		}

		inline bool Remove(int32 Index)
		{
			if (!IsValidIndex(Index))
				return false;

			NumElements--;

			for (int i = Index; i < NumElements; i++)
			{
				/* NumElements was decremented, acessing i + 1 is safe */
				Data[i] = Data[i + 1];
			}

			return true;
		}

		inline void Clear()
		{
			NumElements = 0;

			if (Data)
				memset(Data, 0, NumElements * ElementSize);
		}

	public:
		inline int32 Num() const { return NumElements; }
		inline int32 Max() const { return MaxElements; }

		inline const ArrayElementType* GetDataPtr() const { return Data; }

		inline bool IsValidIndex(int32 Index) const { return Data && Index >= 0 && Index < NumElements; }

		inline bool IsValid() const { return Data && NumElements > 0 && MaxElements >= NumElements; }

	public:
		inline       ArrayElementType& operator[](int32 Index)       { VerifyIndex(Index); return Data[Index]; }
		inline const ArrayElementType& operator[](int32 Index) const { VerifyIndex(Index); return Data[Index]; }

		inline bool operator==(const TArray<ArrayElementType>& Other) const { return Data == Other.Data; }
		inline bool operator!=(const TArray<ArrayElementType>& Other) const { return Data != Other.Data; }

		inline explicit operator bool() const { return IsValid(); };

	public:
		template<typename T> friend Iterators::TArrayIterator<T> begin(const TArray& Array);
		template<typename T> friend Iterators::TArrayIterator<T> end  (const TArray& Array);
	};

	class FString : public TArray<wchar_t>
	{
	public:
		friend std::ostream& operator<<(std::ostream& Stream, const UC::FString& Str) { return Stream << Str.ToString(); }

	public:
		using TArray::TArray;

		FString(const wchar_t* Str)
		{
			const uint32 NullTerminatedLength = static_cast<uint32>(wcslen(Str) + 0x1);

			Data = const_cast<wchar_t*>(Str);
			NumElements = NullTerminatedLength;
			MaxElements = NullTerminatedLength;
		}

	public:
		inline std::string ToString() const
		{
			if (*this)
			{
				return UtfN::Utf16StringToUtf8String<std::string>(Data, NumElements  - 1); // Exclude null-terminator
			}

			return "";
		}

		inline std::wstring ToWString() const
		{
			if (*this)
				return std::wstring(Data);

			return L"";
		}

	public:
		inline       wchar_t* CStr()       { return Data; }
		inline const wchar_t* CStr() const { return Data; }

	public:
		inline bool operator==(const FString& Other) const { return Other ? NumElements == Other.NumElements && wcscmp(Data, Other.Data) == 0 : false; }
		inline bool operator!=(const FString& Other) const { return Other ? NumElements != Other.NumElements || wcscmp(Data, Other.Data) != 0 : true; }
	};

	/*
	* Class to allow construction of a TArray, that uses c-style standard-library memory allocation.
	* 
	* Useful for calling functions that expect a buffer of a certain size and do not reallocate that buffer.
	* This avoids leaking memory, if the array would otherwise be allocated by the engine, and couldn't be freed without FMemory-functions.
	*/
	template<typename ArrayElementType>
	class TAllocatedArray : public TArray<ArrayElementType>
	{
	public:
		TAllocatedArray() = delete;

	public:
		TAllocatedArray(int32 Size)
		{
			this->Data = static_cast<ArrayElementType*>(malloc(Size * sizeof(ArrayElementType)));
			this->NumElements = 0x0;
			this->MaxElements = Size;
		}

		~TAllocatedArray()
		{
			if (this->Data)
				free(this->Data);

			this->NumElements = 0x0;
			this->MaxElements = 0x0;
		}

	public:
		inline operator       TArray<ArrayElementType>()       { return *reinterpret_cast<      TArray<ArrayElementType>*>(this); }
		inline operator const TArray<ArrayElementType>() const { return *reinterpret_cast<const TArray<ArrayElementType>*>(this); }
	};

	/*
	* Class to allow construction of an FString, that uses c-style standard-library memory allocation.
	*
	* Useful for calling functions that expect a buffer of a certain size and do not reallocate that buffer.
	* This avoids leaking memory, if the array would otherwise be allocated by the engine, and couldn't be freed without FMemory-functions.
	*/
	class FAllocatedString : public FString
	{
	public:
		FAllocatedString() = delete;

	public:
		FAllocatedString(int32 Size)
		{
			Data = static_cast<wchar_t*>(malloc(Size * sizeof(wchar_t)));
			NumElements = 0x0;
			MaxElements = Size;
		}

		~FAllocatedString()
		{
			if (Data)
				free(Data);

			NumElements = 0x0;
			MaxElements = 0x0;
		}

	public:
		inline operator       FString()       { return *reinterpret_cast<      FString*>(this); }
		inline operator const FString() const { return *reinterpret_cast<const FString*>(this); }
	};)";

	UEContainersHeader << R"(
	template<typename SparseArrayElementType>
	class TSparseArray
	{
	private:
		static constexpr uint32 ElementAlign = alignof(SparseArrayElementType);
		static constexpr uint32 ElementSize = sizeof(SparseArrayElementType);

	private:
		using FElementOrFreeListLink = ContainerImpl::TSparseArrayElementOrFreeListLink<ContainerImpl::TAlignedBytes<ElementSize, ElementAlign>>;

	private:
		TArray<FElementOrFreeListLink> Data;
		ContainerImpl::FBitArray AllocationFlags;
		int32 FirstFreeIndex;
		int32 NumFreeIndices;

	public:
		TSparseArray()
			: FirstFreeIndex(-1), NumFreeIndices(0)
		{
		}

		TSparseArray(TSparseArray&&) = default;
		TSparseArray(const TSparseArray&) = default;

	public:
		TSparseArray& operator=(TSparseArray&&) = default;
		TSparseArray& operator=(const TSparseArray&) = default;

	private:
		inline void VerifyIndex(int32 Index) const { if (!IsValidIndex(Index)) throw std::out_of_range("Index was out of range!"); }

	public:
		inline int32 NumAllocated() const { return Data.Num(); }

		inline int32 Num() const { return NumAllocated() - NumFreeIndices; }
		inline int32 Max() const { return Data.Max(); }

		inline bool IsValidIndex(int32 Index) const { return Data.IsValidIndex(Index) && AllocationFlags[Index]; }

		inline bool IsValid() const { return Data.IsValid() && AllocationFlags.IsValid(); }

	public:
		const ContainerImpl::FBitArray& GetAllocationFlags() const { return AllocationFlags; }

	public:
		inline       SparseArrayElementType& operator[](int32 Index)       { VerifyIndex(Index); return *reinterpret_cast<SparseArrayElementType*>(&Data.GetUnsafe(Index).ElementData); }
		inline const SparseArrayElementType& operator[](int32 Index) const { VerifyIndex(Index); return *reinterpret_cast<SparseArrayElementType*>(&Data.GetUnsafe(Index).ElementData); }

		inline bool operator==(const TSparseArray<SparseArrayElementType>& Other) const { return Data == Other.Data; }
		inline bool operator!=(const TSparseArray<SparseArrayElementType>& Other) const { return Data != Other.Data; }

	public:
		template<typename T> friend Iterators::TSparseArrayIterator<T> begin(const TSparseArray& Array);
		template<typename T> friend Iterators::TSparseArrayIterator<T> end  (const TSparseArray& Array);
	};

	template<typename SetElementType>
	class TSet
	{
	private:
		static constexpr uint32 ElementAlign = alignof(SetElementType);
		static constexpr uint32 ElementSize = sizeof(SetElementType);

	private:
		using SetDataType = ContainerImpl::SetElement<SetElementType>;
		using HashType = ContainerImpl::TInlineAllocator<1>::ForElementType<int32>;

	private:
		TSparseArray<SetDataType> Elements;
		HashType Hash;
		int32 HashSize;

	public:
		TSet()
			: HashSize(0)
		{
		}

		TSet(TSet&&) = default;
		TSet(const TSet&) = default;

	public:
		TSet& operator=(TSet&&) = default;
		TSet& operator=(const TSet&) = default;

	private:
		inline void VerifyIndex(int32 Index) const { if (!IsValidIndex(Index)) throw std::out_of_range("Index was out of range!"); }

	public:
		inline int32 NumAllocated() const { return Elements.NumAllocated(); }

		inline int32 Num() const { return Elements.Num(); }
		inline int32 Max() const { return Elements.Max(); }

		inline bool IsValidIndex(int32 Index) const { return Elements.IsValidIndex(Index); }

		inline bool IsValid() const { return Elements.IsValid(); }

	public:
		const ContainerImpl::FBitArray& GetAllocationFlags() const { return Elements.GetAllocationFlags(); }

	public:
		inline       SetElementType& operator[] (int32 Index)       { return Elements[Index].Value; }
		inline const SetElementType& operator[] (int32 Index) const { return Elements[Index].Value; }

		inline bool operator==(const TSet<SetElementType>& Other) const { return Elements == Other.Elements; }
		inline bool operator!=(const TSet<SetElementType>& Other) const { return Elements != Other.Elements; }

	public:
		template<typename T> friend Iterators::TSetIterator<T> begin(const TSet& Set);
		template<typename T> friend Iterators::TSetIterator<T> end  (const TSet& Set);
	};

	template<typename KeyElementType, typename ValueElementType>
	class TMap
	{
	public:
		using ElementType = TPair<KeyElementType, ValueElementType>;

	private:
		TSet<ElementType> Elements;

	private:
		inline void VerifyIndex(int32 Index) const { if (!IsValidIndex(Index)) throw std::out_of_range("Index was out of range!"); }

	public:
		inline int32 NumAllocated() const { return Elements.NumAllocated(); }

		inline int32 Num() const { return Elements.Num(); }
		inline int32 Max() const { return Elements.Max(); }

		inline bool IsValidIndex(int32 Index) const { return Elements.IsValidIndex(Index); }

		inline bool IsValid() const { return Elements.IsValid(); }

	public:
		const ContainerImpl::FBitArray& GetAllocationFlags() const { return Elements.GetAllocationFlags(); }

	public:
		inline decltype(auto) Find(const KeyElementType& Key, bool(*Equals)(const KeyElementType& LeftKey, const KeyElementType& RightKey))
		{
			for (auto It = begin(*this); It != end(*this); ++It)
			{
				if (Equals(It->Key(), Key))
					return It;
			}
		
			return end(*this);
		}

	public:
		inline       ElementType& operator[] (int32 Index)       { return Elements[Index]; }
		inline const ElementType& operator[] (int32 Index) const { return Elements[Index]; }

		inline bool operator==(const TMap<KeyElementType, ValueElementType>& Other) const { return Elements == Other.Elements; }
		inline bool operator!=(const TMap<KeyElementType, ValueElementType>& Other) const { return Elements != Other.Elements; }

	public:
		template<typename KeyType, typename ValueType> friend Iterators::TMapIterator<KeyType, ValueType> begin(const TMap& Map);
		template<typename KeyType, typename ValueType> friend Iterators::TMapIterator<KeyType, ValueType> end  (const TMap& Map);
	};

	namespace Iterators
	{
		class FRelativeBitReference
		{
		protected:
			static constexpr int32 NumBitsPerDWORD = 32;
			static constexpr int32 NumBitsPerDWORDLogTwo = 5;

		public:
			inline explicit FRelativeBitReference(int32 BitIndex)
				: WordIndex(BitIndex >> NumBitsPerDWORDLogTwo)
				, Mask(1 << (BitIndex & (NumBitsPerDWORD - 1)))
			{
			}

			int32  WordIndex;
			uint32 Mask;
		};

		class FSetBitIterator : public FRelativeBitReference
		{
		private:
			const ContainerImpl::FBitArray& Array;

			uint32 UnvisitedBitMask;
			int32 CurrentBitIndex;
			int32 BaseBitIndex;

		public:
			explicit FSetBitIterator(const ContainerImpl::FBitArray& InArray, int32 StartIndex = 0)
				: FRelativeBitReference(StartIndex)
				, Array(InArray)
				, UnvisitedBitMask((~0U) << (StartIndex & (NumBitsPerDWORD - 1)))
				, CurrentBitIndex(StartIndex)
				, BaseBitIndex(StartIndex & ~(NumBitsPerDWORD - 1))
			{
				if (StartIndex != Array.Num())
					FindFirstSetBit();
			}

		public:
			inline FSetBitIterator& operator++()
			{
				UnvisitedBitMask &= ~this->Mask;

				FindFirstSetBit();

				return *this;
			}

			inline explicit operator bool() const { return CurrentBitIndex < Array.Num(); }

			inline bool operator==(const FSetBitIterator& Rhs) const { return CurrentBitIndex == Rhs.CurrentBitIndex && &Array == &Rhs.Array; }
			inline bool operator!=(const FSetBitIterator& Rhs) const { return CurrentBitIndex != Rhs.CurrentBitIndex || &Array != &Rhs.Array; }

		public:
			inline int32 GetIndex() { return CurrentBitIndex; }

			void FindFirstSetBit()
			{
				const uint32* ArrayData = Array.GetData();
				const int32   ArrayNum = Array.Num();
				const int32   LastWordIndex = (ArrayNum - 1) / NumBitsPerDWORD;

				uint32 RemainingBitMask = ArrayData[this->WordIndex] & UnvisitedBitMask;
				while (!RemainingBitMask)
				{
					++this->WordIndex;
					BaseBitIndex += NumBitsPerDWORD;
					if (this->WordIndex > LastWordIndex)
					{
						CurrentBitIndex = ArrayNum;
						return;
					}

					RemainingBitMask = ArrayData[this->WordIndex];
					UnvisitedBitMask = ~0;
				}

				const uint32 NewRemainingBitMask = RemainingBitMask & (RemainingBitMask - 1);

				this->Mask = NewRemainingBitMask ^ RemainingBitMask;

				CurrentBitIndex = BaseBitIndex + NumBitsPerDWORD - 1 - ContainerImpl::HelperFunctions::CountLeadingZeros(this->Mask);

				if (CurrentBitIndex > ArrayNum)
					CurrentBitIndex = ArrayNum;
			}
		};

		template<typename ArrayType>
		class TArrayIterator
		{
		private:
			TArray<ArrayType>& IteratedArray;
			int32 Index;

		public:
			TArrayIterator(const TArray<ArrayType>& Array, int32 StartIndex = 0x0)
				: IteratedArray(const_cast<TArray<ArrayType>&>(Array)), Index(StartIndex)
			{
			}

		public:
			inline int32 GetIndex() { return Index; }

			inline int32 IsValid() { return IteratedArray.IsValidIndex(GetIndex()); }

		public:
			inline TArrayIterator& operator++() { ++Index; return *this; }
			inline TArrayIterator& operator--() { --Index; return *this; }

			inline       ArrayType& operator*()       { return IteratedArray[GetIndex()]; }
			inline const ArrayType& operator*() const { return IteratedArray[GetIndex()]; }

			inline       ArrayType* operator->()       { return &IteratedArray[GetIndex()]; }
			inline const ArrayType* operator->() const { return &IteratedArray[GetIndex()]; }

			inline bool operator==(const TArrayIterator& Other) const { return &IteratedArray == &Other.IteratedArray && Index == Other.Index; }
			inline bool operator!=(const TArrayIterator& Other) const { return &IteratedArray != &Other.IteratedArray || Index != Other.Index; }
		};

		template<class ContainerType>
		class TContainerIterator
		{
		private:
			ContainerType& IteratedContainer;
			FSetBitIterator BitIterator;

		public:
			TContainerIterator(const ContainerType& Container, const ContainerImpl::FBitArray& BitArray, int32 StartIndex = 0x0)
				: IteratedContainer(const_cast<ContainerType&>(Container)), BitIterator(BitArray, StartIndex)
			{
			}

		public:
			inline int32 GetIndex() { return BitIterator.GetIndex(); }

			inline int32 IsValid() { return IteratedContainer.IsValidIndex(GetIndex()); }

		public:
			inline TContainerIterator& operator++() { ++BitIterator; return *this; }
			inline TContainerIterator& operator--() { --BitIterator; return *this; }

			inline       auto& operator*()       { return IteratedContainer[GetIndex()]; }
			inline const auto& operator*() const { return IteratedContainer[GetIndex()]; }

			inline       auto* operator->()       { return &IteratedContainer[GetIndex()]; }
			inline const auto* operator->() const { return &IteratedContainer[GetIndex()]; }

			inline bool operator==(const TContainerIterator& Other) const { return &IteratedContainer == &Other.IteratedContainer && BitIterator == Other.BitIterator; }
			inline bool operator!=(const TContainerIterator& Other) const { return &IteratedContainer != &Other.IteratedContainer || BitIterator != Other.BitIterator; }
		};
	}

	inline Iterators::FSetBitIterator begin(const ContainerImpl::FBitArray& Array) { return Iterators::FSetBitIterator(Array, 0); }
	inline Iterators::FSetBitIterator end  (const ContainerImpl::FBitArray& Array) { return Iterators::FSetBitIterator(Array, Array.Num()); }

	template<typename T> inline Iterators::TArrayIterator<T> begin(const TArray<T>& Array) { return Iterators::TArrayIterator<T>(Array, 0); }
	template<typename T> inline Iterators::TArrayIterator<T> end  (const TArray<T>& Array) { return Iterators::TArrayIterator<T>(Array, Array.Num()); }

	template<typename T> inline Iterators::TSparseArrayIterator<T> begin(const TSparseArray<T>& Array) { return Iterators::TSparseArrayIterator<T>(Array, Array.GetAllocationFlags(), 0); }
	template<typename T> inline Iterators::TSparseArrayIterator<T> end  (const TSparseArray<T>& Array) { return Iterators::TSparseArrayIterator<T>(Array, Array.GetAllocationFlags(), Array.NumAllocated()); }

	template<typename T> inline Iterators::TSetIterator<T> begin(const TSet<T>& Set) { return Iterators::TSetIterator<T>(Set, Set.GetAllocationFlags(), 0); }
	template<typename T> inline Iterators::TSetIterator<T> end  (const TSet<T>& Set) { return Iterators::TSetIterator<T>(Set, Set.GetAllocationFlags(), Set.NumAllocated()); }

	template<typename T0, typename T1> inline Iterators::TMapIterator<T0, T1> begin(const TMap<T0, T1>& Map) { return Iterators::TMapIterator<T0, T1>(Map, Map.GetAllocationFlags(), 0); }
	template<typename T0, typename T1> inline Iterators::TMapIterator<T0, T1> end  (const TMap<T0, T1>& Map) { return Iterators::TMapIterator<T0, T1>(Map, Map.GetAllocationFlags(), Map.NumAllocated()); }

#if defined(_WIN64)
	static_assert(sizeof(TArray<int32>) == 0x10, "TArray has a wrong size!");
	static_assert(sizeof(TSet<int32>) == 0x50, "TSet has a wrong size!");
	static_assert(sizeof(TMap<int32, int32>) == 0x50, "TMap has a wrong size!");
#elif defined(_WIN32)
	static_assert(sizeof(TArray<int32>) == 0x0C, "TArray has a wrong size!");
	static_assert(sizeof(TSet<int32>) == 0x3C, "TSet has a wrong size!");
	static_assert(sizeof(TMap<int32, int32>) == 0x3C, "TMap has a wrong size!");
#endif
}
)";

	WriteFileEnd(UEContainersHeader, EFileType::UnrealContainers);
}

/* See https://github.com/Fischsalat/UTF-N */
void CppGenerator::GenerateUnicodeLib(StreamType& UnicodeLib) {
	WriteFileHead(UnicodeLib, nullptr, EFileType::UnicodeLib,
		"A simple C++ lib for converting between Utf8, Utf16 and Utf32. See https://github.com/Fischsalat/UTF-N");

	UnicodeLib << R"(
// Lower warning-level and turn off certain warnings for STL compilation
#if (defined(_MSC_VER))
#pragma warning (push, 2) // Push warnings and set warn-level to 2
#pragma warning(disable : 4365) // signed/unsigned mismatch
#pragma warning(disable : 4710) // 'FunctionName' was not inlined
#pragma warning(disable : 4711) // 'FunctionName' selected for automatic inline expansion
#elif (defined(__CLANG__) || defined(__GNUC__))
#pragma GCC diagnostic push
#pragma GCC diagnostic ignored "-Wsign-compare"
#endif

#include <string>
#include <limits>
#include <cstdint>
#include <type_traits>

#ifdef _DEBUG
#include <stdexcept>
#endif // _DEBUG


// Restore warnings-levels after STL includes
#if (defined(_MSC_VER))
#pragma warning (pop)
#elif (defined(__CLANG__) || defined(__GNUC__))
#pragma GCC diagnostic pop
#endif // Warnings



#if (defined(_MSC_VER))
#pragma warning (push)
#pragma warning (disable: 4514) // C4514 "unreferenced inline function has been removed"
#pragma warning (disable: 4820) // C4820 "'n' bytes padding added after data member '...'"
#pragma warning(disable : 4127) // C4127 conditional expression is constant
#pragma warning(disable : 5045) // C5045 Compiler will insert Spectre mitigation for memory load if /Qspectre switch specified
#pragma warning(disable : 5246) // C5246 'ArrayVariable' the initialization of a subobject should be wrapped in braces
#elif (defined(__CLANG__) || defined(__GNUC__))
#endif // Warnings

#ifdef __cpp_constexpr
#define UTF_CONSTEXPR constexpr
#else
#define UTF_CONSTEXPR
#endif // __cpp_constexpr


#ifdef __cpp_if_constexpr
#define UTF_IF_CONSTEXPR constexpr
#else
#define UTF_IF_CONSTEXPR
#endif // __cpp_if_constexpr


#if (defined(__cpp_constexpr) && __cpp_constexpr >= 201304L)
#define UTF_CONSTEXPR14 constexpr
#else 
#define UTF_CONSTEXPR14
#endif

#if (defined(__cpp_constexpr) && __cpp_constexpr >= 201603L)
#define UTF_CONSTEXPR17 constexpr
#else 
#define UTF_CONSTEXPR17 inline
#endif

#if (defined(__cpp_constexpr) && __cpp_constexpr >= 201907L)
#define UTF_CONSTEXPR20 constexpr
#else 
#define UTF_CONSTEXPR20 inline
#endif

#if (defined(__cpp_constexpr) && __cpp_constexpr >= 202211L)
#define UTF_CONSTEXPR23 constexpr
#else 
#define UTF_CONSTEXPR23 inline
#endif

#if (defined(__cpp_constexpr) && __cpp_constexpr >= 202406L)
#define UTF_CONSTEXPR26 constexpr
#else 
#define UTF_CONSTEXPR26 inline
#endif


#ifdef __cpp_nodiscard
#define UTF_NODISCARD [[nodiscard]]
#else
#define UTF_NODISCARD
#endif


namespace UtfN
{
#if defined(__cpp_char8_t)
	typedef char8_t utf_cp8_t;
	typedef char16_t utf_cp16_t;
	typedef char32_t utf_cp32_t;
#elif defined(__cpp_unicode_characters)
	typedef unsigned char utf_cp8_t;
	typedef char16_t utf_cp16_t;
	typedef char32_t utf_cp32_t;
#else
	typedef unsigned char utf_cp8_t;
	typedef uint16_t utf_cp16_t;
	typedef uint32_t utf_cp32_t;
#endif

	namespace UtfImpl
	{
		namespace Utils
		{
			template<typename value_type, typename flag_type>
			UTF_CONSTEXPR UTF_NODISCARD
				bool IsFlagSet(value_type Value, flag_type Flag) noexcept
			{
				return (Value & Flag) == Flag;
			}

			template<typename value_type, typename flag_type>
			UTF_CONSTEXPR UTF_NODISCARD
				value_type GetWithClearedFlag(value_type Value, flag_type Flag) noexcept
			{
				return static_cast<value_type>(Value & static_cast<flag_type>(~Flag));
			}

			// Does not add/remove cv-qualifiers
			template<typename target_type, typename current_type>
			UTF_CONSTEXPR UTF_NODISCARD
				auto ForceCastIfMissmatch(current_type&& Arg) -> std::enable_if_t<std::is_same<std::decay_t<target_type>, std::decay_t<current_type>>::value, current_type>
			{
				return static_cast<current_type>(Arg);
			}

			// Does not add/remove cv-qualifiers
			template<typename target_type, typename current_type>
			UTF_CONSTEXPR UTF_NODISCARD
				auto ForceCastIfMissmatch(current_type&& Arg) -> std::enable_if_t<!std::is_same<std::decay_t<target_type>, std::decay_t<current_type>>::value, target_type>
			{
				return reinterpret_cast<target_type>(Arg);
			}
		}

		// wchar_t is a utf16 codepoint on windows, utf32 on linux
		UTF_CONSTEXPR bool IsWCharUtf32 = sizeof(wchar_t) == 0x4;

		// Any value greater than this is not a valid Unicode symbol
		UTF_CONSTEXPR utf_cp32_t MaxValidUnicodeChar = 0x10FFFF;

		namespace Utf8
		{
			/*
			* Available bits, and max values, for n-byte utf8 characters
			*
			* 01111111 -> 1 byte  -> 7 bits
			* 11011111 -> 2 bytes -> 5 + 6 bits -> 11 bits
			* 11101111 -> 3 bytes -> 4 + 6 + 6 bits -> 16 bits
			* 11110111 -> 4 bytes -> 3 + 6 + 6 + 6 bits -> 21 bits
			*
			* 10111111 -> follow up byte
			*/
			UTF_CONSTEXPR utf_cp32_t Max1ByteValue = (1 <<  7) - 1; //  7 bits available
			UTF_CONSTEXPR utf_cp32_t Max2ByteValue = (1 << 11) - 1; // 11 bits available
			UTF_CONSTEXPR utf_cp32_t Max3ByteValue = (1 << 16) - 1; // 16 bits available
			UTF_CONSTEXPR utf_cp32_t Max4ByteValue = 0x10FFFF;      // 21 bits available, but not fully used

			// Flags for follow-up bytes of multibyte utf8 character
			UTF_CONSTEXPR utf_cp8_t FollowupByteMask = 0b1000'0000;
			UTF_CONSTEXPR utf_cp8_t FollowupByteDataMask = 0b0011'1111;
			UTF_CONSTEXPR utf_cp8_t NumDataBitsInFollowupByte = 0x6;

			// Flags for start-bytes of multibyte utf8 characters
			UTF_CONSTEXPR utf_cp8_t TwoByteFlag = 0b1100'0000;
			UTF_CONSTEXPR utf_cp8_t ThreeByteFlag = 0b1110'0000;
			UTF_CONSTEXPR utf_cp8_t FourByteFlag = 0b1111'0000;

			UTF_CONSTEXPR UTF_NODISCARD
				bool IsValidFollowupCodepoint(const utf_cp8_t Codepoint) noexcept
			{
				// Test the upper 2 bytes for the FollowupByteMask
				return (Codepoint & 0b1100'0000) == FollowupByteMask;
			}

			template<int ByteSize>
			UTF_CONSTEXPR UTF_NODISCARD
				bool IsValidUtf8Sequence(const utf_cp8_t FirstCp, const utf_cp8_t SecondCp, const utf_cp8_t ThirdCp, const utf_cp8_t FourthCp) noexcept
			{
				switch (ByteSize)
				{
				case 1:
				{
					return SecondCp == 0 && ThirdCp == 0 && FourthCp == 0;
				}
				case 4:
				{
					const bool bIsOverlongEncoding = Utils::GetWithClearedFlag(FirstCp, ~Utf8::TwoByteFlag) != 0 && SecondCp == Utf8::FollowupByteMask;
					return !bIsOverlongEncoding && IsValidFollowupCodepoint(SecondCp) && IsValidFollowupCodepoint(ThirdCp) && IsValidFollowupCodepoint(FourthCp);
				}
				case 3:
				{
					const bool bIsOverlongEncoding = Utils::GetWithClearedFlag(FirstCp, ~Utf8::ThreeByteFlag) != 0 && SecondCp == Utf8::FollowupByteMask;
					return !bIsOverlongEncoding && IsValidFollowupCodepoint(SecondCp) && IsValidFollowupCodepoint(ThirdCp) && FourthCp == 0;
				}
				case 2:
				{
					const bool bIsOverlongEncoding = Utils::GetWithClearedFlag(FirstCp, ~Utf8::FourByteFlag) != 0 && SecondCp == Utf8::FollowupByteMask;
					return !bIsOverlongEncoding && IsValidFollowupCodepoint(SecondCp) && ThirdCp == 0 && FourthCp == 0;
				}
				default:
				{
					return false;
					break;
				}
				}
			}
		}

		namespace Utf16
		{
			// Surrogate masks and offset for multibyte utf16 characters
			UTF_CONSTEXPR utf_cp16_t HighSurrogateRangeStart = 0xD800;
			UTF_CONSTEXPR utf_cp16_t LowerSurrogateRangeStart = 0xDC00;

			UTF_CONSTEXPR utf_cp32_t SurrogatePairOffset = 0x10000;

			// Unicode range for 2byte utf16 values
			UTF_CONSTEXPR utf_cp32_t SurrogateRangeLowerBounds = 0xD800;
			UTF_CONSTEXPR utf_cp32_t SurrogateRangeUpperBounds = 0xDFFF;


			UTF_CONSTEXPR UTF_NODISCARD
				bool IsHighSurrogate(const utf_cp16_t Codepoint) noexcept
			{
				// Range [0xD800 - 0xDC00[
				return Codepoint >= HighSurrogateRangeStart && Codepoint < LowerSurrogateRangeStart;
			}
			UTF_CONSTEXPR UTF_NODISCARD
				bool IsLowSurrogate(const utf_cp16_t Codepoint) noexcept
			{
				// Range [0xDC00 - 0xDFFF]
				return Codepoint >= LowerSurrogateRangeStart && Codepoint <= SurrogateRangeUpperBounds;
			}

			// Tests if a utf16 value is a valid Unicode character
			UTF_CONSTEXPR UTF_NODISCARD
				bool IsValidUnicodeChar(const utf_cp16_t LowerCodepoint, const utf_cp16_t UpperCodepoint) noexcept
			{
				const bool IsValidHighSurrogate = IsHighSurrogate(UpperCodepoint);
				const bool IsValidLowSurrogate = IsLowSurrogate(LowerCodepoint);

				// Both needt to be valid
				if (IsValidHighSurrogate)
					return IsValidLowSurrogate;

				// Neither are valid && the codepoints are not in the wrong surrogate ranges
				return !IsValidLowSurrogate && !IsHighSurrogate(LowerCodepoint) && !IsLowSurrogate(UpperCodepoint);
			}
		}

		namespace Utf32
		{
			// Tests if a utf32 value is a valid Unicode character
			UTF_CONSTEXPR UTF_NODISCARD
				bool IsValidUnicodeChar(const utf_cp32_t Codepoint) noexcept
			{
				// Codepoints must be within the valid unicode range and must not be within the range of Surrogate-values
				return Codepoint < MaxValidUnicodeChar && (Codepoint < Utf16::SurrogateRangeLowerBounds || Codepoint > Utf16::SurrogateRangeUpperBounds);
			}
		}

		namespace Iterator
		{
			template<typename child_type>
			class utf_char_iterator_base_child_acessor
			{
			private:
				template<class child_iterator_type, typename codepoint_iterator_type, typename utf_char_type>
				friend class utf_char_iterator_base;

			private:
				static UTF_CONSTEXPR
					void ReadChar(child_type* This)
				{
					return This->ReadChar();
				}
			};

			template<class child_iterator_type, typename codepoint_iterator_type, typename utf_char_type>
			class utf_char_iterator_base
			{
			public:
				UTF_CONSTEXPR utf_char_iterator_base(codepoint_iterator_type Begin, codepoint_iterator_type End)
					: CurrentIterator(Begin), NextCharStartIterator(Begin), EndIterator(End)
				{
					utf_char_iterator_base_child_acessor<child_iterator_type>::ReadChar(static_cast<child_iterator_type*>(this));
				}

				template<typename container_type,
					typename = decltype(std::begin(std::declval<container_type>())), // Has begin
					typename = decltype(std::end(std::declval<container_type>())),   // Has end
					typename iterator_deref_type = decltype(*std::end(std::declval<container_type>())), // Iterator can be dereferenced
					typename = std::enable_if<sizeof(std::decay<iterator_deref_type>::type) == utf_char_type::GetCodepointSize()>::type // Return-value of derferenced iterator has the same size as one codepoint
				>
				explicit UTF_CONSTEXPR utf_char_iterator_base(container_type& Container)
					: CurrentIterator(std::begin(Container)), NextCharStartIterator(std::begin(Container)), EndIterator(std::end(Container))
				{
					utf_char_iterator_base_child_acessor<child_iterator_type>::ReadChar(static_cast<child_iterator_type*>(this));
				}

			public:
				UTF_CONSTEXPR inline
					child_iterator_type& operator++()
				{
					// Skip ahead to the next char
					CurrentIterator = NextCharStartIterator;

					// Populate the current char and advance the NextCharStartIterator
					utf_char_iterator_base_child_acessor<child_iterator_type>::ReadChar(static_cast<child_iterator_type*>(this));


					return *static_cast<child_iterator_type*>(this);
				}

			public:
				UTF_CONSTEXPR inline
					utf_char_type operator*() const
				{
					return CurrentChar;
				}

				UTF_CONSTEXPR inline bool operator==(const child_iterator_type& Other) const
				{
					return CurrentIterator == Other.CurrentIterator;
				}
				UTF_CONSTEXPR inline
					bool operator!=(const child_iterator_type& Other) const
				{
					return CurrentIterator != Other.CurrentIterator;
				}

				UTF_CONSTEXPR inline
					explicit operator bool() const
				{
					return this->CurrentIterator != this->EndIterator;
				}

			public:
				UTF_CONSTEXPR inline 
					child_iterator_type begin()
				{
					return *static_cast<child_iterator_type*>(this);
				}

				UTF_CONSTEXPR inline
					child_iterator_type end()
				{
					return child_iterator_type(EndIterator, EndIterator);
				}

			protected:
				codepoint_iterator_type CurrentIterator; // Current byte pos
				codepoint_iterator_type NextCharStartIterator; // Byte pos of the next character
				codepoint_iterator_type EndIterator; // End Iterator

				utf_char_type CurrentChar; // Current character bytes
			};
		}
	}

	struct utf8_bytes
	{
		utf_cp8_t Codepoints[4] = { 0 };
	};

	struct utf16_pair
	{
		utf_cp16_t Lower = 0;
		utf_cp16_t Upper = 0;
	};

	UTF_CONSTEXPR inline
		bool operator==(const utf8_bytes Left, const utf8_bytes Right) noexcept
	{
		return Left.Codepoints[0] == Right.Codepoints[0]
			&& Left.Codepoints[1] == Right.Codepoints[1]
			&& Left.Codepoints[2] == Right.Codepoints[2]
			&& Left.Codepoints[3] == Right.Codepoints[3];
	}
	UTF_CONSTEXPR inline
		bool operator!=(const utf8_bytes Left, const utf8_bytes Right) noexcept
	{
		return !(Left == Right);
	}

	UTF_CONSTEXPR inline
		bool operator==(const utf16_pair Left, const utf16_pair Right) noexcept
	{
		return Left.Upper == Right.Upper && Left.Lower == Right.Lower;
	}
	UTF_CONSTEXPR inline
		bool operator!=(const utf16_pair Left, const utf16_pair Right) noexcept
	{
		return !(Left == Right);
	}


	enum class UtfEncodingType
	{
		Invalid,
		Utf8,
		Utf16,
		Utf32
	};

	template<UtfEncodingType Encoding>
	struct utf_char;

	typedef utf_char<UtfEncodingType::Utf8> utf_char8;
	typedef utf_char<UtfEncodingType::Utf16> utf_char16;
	typedef utf_char<UtfEncodingType::Utf32> utf_char32;

	template<>
	struct utf_char<UtfEncodingType::Utf8>
	{
		utf8_bytes Char = { 0 };

	public:
		UTF_CONSTEXPR utf_char() = default;
		UTF_CONSTEXPR utf_char(utf_char&&) = default;
		UTF_CONSTEXPR utf_char(const utf_char&) = default;

		UTF_CONSTEXPR utf_char(utf8_bytes InChar) noexcept;

		template<typename char_type, typename = decltype(ParseUtf8CharFromStr(std::declval<const char_type*>()))>
		UTF_CONSTEXPR utf_char(const char_type* SingleCharString) noexcept;

	public:
		UTF_CONSTEXPR utf_char& operator=(utf_char&&) = default;
		UTF_CONSTEXPR utf_char& operator=(const utf_char&) = default;

		UTF_CONSTEXPR utf_char& operator=(utf8_bytes inBytse) noexcept;

	public:
		UTF_CONSTEXPR UTF_NODISCARD       utf_cp8_t&  operator[](const uint8_t Index);
		UTF_CONSTEXPR UTF_NODISCARD const utf_cp8_t&  operator[](const uint8_t Index) const;

		UTF_CONSTEXPR UTF_NODISCARD bool operator==(utf_char8 Other) const noexcept;
		UTF_CONSTEXPR UTF_NODISCARD bool operator!=(utf_char8 Other) const noexcept;

	public:
		UTF_CONSTEXPR UTF_NODISCARD utf_char8 GetAsUtf8() const noexcept;
		UTF_CONSTEXPR UTF_NODISCARD utf_char16 GetAsUtf16() const noexcept;
		UTF_CONSTEXPR UTF_NODISCARD utf_char32 GetAsUtf32() const noexcept;

		UTF_CONSTEXPR UTF_NODISCARD utf8_bytes Get() const;

		UTF_CONSTEXPR UTF_NODISCARD UtfEncodingType GetEncoding() const noexcept;
		UTF_CONSTEXPR UTF_NODISCARD uint8_t GetNumCodepoints() const noexcept;

		UTF_CONSTEXPR UTF_NODISCARD static uint8_t GetCodepointSize() noexcept;
	};

	template<>
	struct utf_char<UtfEncodingType::Utf16>
	{
		utf16_pair Char = { 0 };

	public:
		UTF_CONSTEXPR utf_char() = default;
		UTF_CONSTEXPR utf_char(utf_char&&) = default;
		UTF_CONSTEXPR utf_char(const utf_char&) = default;

		UTF_CONSTEXPR utf_char(utf16_pair InChar) noexcept;

		template<typename char_type, typename = decltype(ParseUtf16CharFromStr(std::declval<const char_type*>()))>
		UTF_CONSTEXPR utf_char(const char_type* SingleCharString) noexcept;

	public:
		UTF_CONSTEXPR utf_char& operator=(utf_char&&) = default;
		UTF_CONSTEXPR utf_char& operator=(const utf_char&) = default;

		UTF_CONSTEXPR utf_char& operator=(utf16_pair inBytse) noexcept;

	public:
		UTF_CONSTEXPR UTF_NODISCARD bool operator==(utf_char16 Other) const noexcept;
		UTF_CONSTEXPR UTF_NODISCARD bool operator!=(utf_char16 Other) const noexcept;

	public:
		UTF_CONSTEXPR UTF_NODISCARD utf_char8 GetAsUtf8() const noexcept;
		UTF_CONSTEXPR UTF_NODISCARD utf_char16 GetAsUtf16() const noexcept;
		UTF_CONSTEXPR UTF_NODISCARD utf_char32 GetAsUtf32() const noexcept;

		UTF_CONSTEXPR UTF_NODISCARD utf16_pair Get() const noexcept;

		UTF_CONSTEXPR UTF_NODISCARD UtfEncodingType GetEncoding() const noexcept;
		UTF_CONSTEXPR UTF_NODISCARD uint8_t GetNumCodepoints() const noexcept;

		UTF_CONSTEXPR UTF_NODISCARD static uint8_t GetCodepointSize() noexcept;
	};
)";

	UnicodeLib << R"(
	template<>
	struct utf_char<UtfEncodingType::Utf32>
	{
		utf_cp32_t Char = { 0 };

	public:
		UTF_CONSTEXPR utf_char() = default;
		UTF_CONSTEXPR utf_char(utf_char&&) = default;
		UTF_CONSTEXPR utf_char(const utf_char&) = default;

		UTF_CONSTEXPR utf_char(utf_cp32_t InChar) noexcept;

		template<typename char_type, typename = decltype(ParseUtf32CharFromStr(std::declval<const char_type*>()))>
		UTF_CONSTEXPR utf_char(const char_type* SingleCharString) noexcept;

	public:
		UTF_CONSTEXPR utf_char& operator=(utf_char&&) = default;
		UTF_CONSTEXPR utf_char& operator=(const utf_char&) = default;

		UTF_CONSTEXPR utf_char& operator=(utf_cp32_t inBytse) noexcept;

	public:
		UTF_CONSTEXPR UTF_NODISCARD bool operator==(utf_char32 Other) const noexcept;
		UTF_CONSTEXPR UTF_NODISCARD bool operator!=(utf_char32 Other) const noexcept;

	public:
		UTF_CONSTEXPR UTF_NODISCARD utf_char8 GetAsUtf8() const noexcept;
		UTF_CONSTEXPR UTF_NODISCARD utf_char16 GetAsUtf16() const noexcept;
		UTF_CONSTEXPR UTF_NODISCARD utf_char32 GetAsUtf32() const noexcept;

		UTF_CONSTEXPR UTF_NODISCARD utf_cp32_t Get() const noexcept;

		UTF_CONSTEXPR UTF_NODISCARD UtfEncodingType GetEncoding() const noexcept;
		UTF_CONSTEXPR UTF_NODISCARD uint8_t GetNumCodepoints() const noexcept;

		UTF_CONSTEXPR UTF_NODISCARD static uint8_t GetCodepointSize() noexcept;
	};

	UTF_CONSTEXPR UTF_NODISCARD
		uint8_t GetUtf8CharLenght(const utf_cp8_t C) noexcept
	{
		using namespace UtfImpl;

		/* No flag for any other byte-count is set */
		if ((C & 0b1000'0000) == 0)
		{
			return 0x1;
		}
		else if (Utils::IsFlagSet(C, Utf8::FourByteFlag))
		{
			return 0x4;
		}
		else if (Utils::IsFlagSet(C, Utf8::ThreeByteFlag))
		{
			return 0x3;
		}
		else if (Utils::IsFlagSet(C, Utf8::TwoByteFlag))
		{
			return 0x2;
		}
		else
		{
			/* Invalid! This is a follow up codepoint but conversion needs to start at the start-codepoint. */
			return 0x0;
		}
	}

	UTF_CONSTEXPR UTF_NODISCARD
		uint8_t GetUtf16CharLenght(const utf_cp16_t UpperCodepoint) noexcept
	{
		if (UtfImpl::Utf16::IsHighSurrogate(UpperCodepoint))
			return 0x2;

		return 0x1;
	}

	UTF_CONSTEXPR UTF_NODISCARD
		utf_char16 Utf32ToUtf16Pair(const utf_char32 Character) noexcept
	{
		using namespace UtfImpl;

		if (!Utf32::IsValidUnicodeChar(Character.Char))
			return utf16_pair{};

		utf16_pair RetCharPair;

		if (Character.Char > USHRT_MAX)
		{
			const utf_cp32_t PreparedCodepoint = Character.Char - Utf16::SurrogatePairOffset;

			RetCharPair.Upper = (PreparedCodepoint >> 10) & 0b1111111111;
			RetCharPair.Lower = PreparedCodepoint & 0b1111111111;

			// Surrogate-pair starting ranges for higher/lower surrogates
			RetCharPair.Upper += Utf16::HighSurrogateRangeStart;
			RetCharPair.Lower += Utf16::LowerSurrogateRangeStart;

			return RetCharPair;
		}

		RetCharPair.Lower = static_cast<utf_cp16_t>(Character.Char);

		return RetCharPair;
	}

	UTF_CONSTEXPR UTF_NODISCARD
		utf_char32 Utf16PairToUtf32(const utf_char16 Character) noexcept
	{
		using namespace UtfImpl;

		// The surrogate-values are not valid Unicode codepoints
		if (!Utf16::IsValidUnicodeChar(Character.Char.Lower, Character.Char.Upper))
			return utf_cp32_t{ 0 };

		if (Character.Char.Upper)
		{
			// Move the characters back from the surrogate range to the normal range
			const utf_cp16_t UpperCodepointWithoutSurrogate = static_cast<utf_cp16_t>(Character.Char.Upper - Utf16::HighSurrogateRangeStart);
			const utf_cp16_t LowerCodepointWithoutSurrogate = static_cast<utf_cp16_t>(Character.Char.Lower - Utf16::LowerSurrogateRangeStart);

			return ((static_cast<utf_cp32_t>(UpperCodepointWithoutSurrogate) << 10) | LowerCodepointWithoutSurrogate) + Utf16::SurrogatePairOffset;
		}

		return Character.Char.Lower;
	}

	UTF_CONSTEXPR UTF_NODISCARD
		utf_char8 Utf32ToUtf8Bytes(const utf_char32 Character) noexcept
	{
		using namespace UtfImpl;
		using namespace UtfImpl::Utf8;

		if (!Utf32::IsValidUnicodeChar(Character.Char))
			return utf_char8{};

		utf8_bytes RetBytes;

		if (Character.Char <= Max1ByteValue)
		{
			RetBytes.Codepoints[0] = static_cast<utf_cp8_t>(Character.Char);
		}
		else if (Character.Char <= Max2ByteValue)
		{
			/* Upper 3 bits of first byte are reserved for byte-lengh. */
			RetBytes.Codepoints[0] = TwoByteFlag;
			RetBytes.Codepoints[0] |= Character.Char >> NumDataBitsInFollowupByte; // Lower bits stored in 2nd byte

			RetBytes.Codepoints[1] |= FollowupByteMask;
			RetBytes.Codepoints[1] |= Character.Char & FollowupByteDataMask;
		}
		else if (Character.Char <= Max3ByteValue)
		{
			/* Upper 4 bits of first byte are reserved for byte-lengh. */
			RetBytes.Codepoints[0] = ThreeByteFlag;
			RetBytes.Codepoints[0] |= Character.Char >> (NumDataBitsInFollowupByte * 2); // Lower bits stored in 2nd and 3rd bytes

			RetBytes.Codepoints[1] = FollowupByteMask;
			RetBytes.Codepoints[1] |= (Character.Char >> NumDataBitsInFollowupByte) & FollowupByteDataMask; // Lower bits stored in 2nd byte

			RetBytes.Codepoints[2] = FollowupByteMask;
			RetBytes.Codepoints[2] |= Character.Char & FollowupByteDataMask;
		}
		else if (Character.Char <= Max4ByteValue)
		{
			/* Upper 5 bits of first byte are reserved for byte-lengh. */
			RetBytes.Codepoints[0] = FourByteFlag;
			RetBytes.Codepoints[0] |= Character.Char >> (NumDataBitsInFollowupByte * 3); // Lower bits stored in 2nd, 3rd and 4th bytes

			RetBytes.Codepoints[1] = FollowupByteMask;
			RetBytes.Codepoints[1] |= (Character.Char >> (NumDataBitsInFollowupByte * 2)) & FollowupByteDataMask; // Lower bits stored in 3rd and 4th bytes

			RetBytes.Codepoints[2] = FollowupByteMask;
			RetBytes.Codepoints[2] |= (Character.Char >> NumDataBitsInFollowupByte) & FollowupByteDataMask; // Lower bits stored in 4th byte

			RetBytes.Codepoints[3] = FollowupByteMask;
			RetBytes.Codepoints[3] |= Character.Char & FollowupByteDataMask;
		}
		else
		{
			/* Above max allowed value. Invalid codepoint. */
			return RetBytes;
		}

		return RetBytes;
	}

	UTF_CONSTEXPR UTF_NODISCARD
		utf_cp32_t Utf8BytesToUtf32(const utf_char8 Character) noexcept
	{
		using namespace UtfImpl;
		using namespace UtfImpl::Utf8;

		/* No flag for any other byte-count is set */
		if ((Character[0] & 0b1000'0000) == 0)
		{
			if (!Utf8::IsValidUtf8Sequence<1>(Character[0], Character[1], Character[2], Character[3])) // Verifies encoding
				return utf_cp32_t{ 0 };

			return Character[0];
		}
		else if (Utils::IsFlagSet(Character[0], FourByteFlag))
		{
			utf_cp32_t RetChar = Utils::GetWithClearedFlag(Character[3], FollowupByteMask);
			RetChar |= Utils::GetWithClearedFlag(Character[2], FollowupByteMask) << (NumDataBitsInFollowupByte * 1); // Clear the FollowupByteMask and move the bits to the right position
			RetChar |= Utils::GetWithClearedFlag(Character[1], FollowupByteMask) << (NumDataBitsInFollowupByte * 2); // Clear the FollowupByteMask and move the bits to the right position
			RetChar |= Utils::GetWithClearedFlag(Character[0], FourByteFlag) << (NumDataBitsInFollowupByte * 3); // Clear the FourByteFlag and move the bits to the right position

			if (!Utf8::IsValidUtf8Sequence<4>(Character[0], Character[1], Character[2], Character[3])  // Verifies encoding
				|| !Utf32::IsValidUnicodeChar(RetChar)) // Verifies ranges
				return utf_cp32_t{ 0 };

			return RetChar;
		}
		else if (Utils::IsFlagSet(Character[0], ThreeByteFlag))
		{
			utf_cp32_t RetChar = Utils::GetWithClearedFlag(Character[2], FollowupByteMask);
			RetChar |= Utils::GetWithClearedFlag(Character[1], FollowupByteMask) << (NumDataBitsInFollowupByte * 1); // Clear the FollowupByteMask and move the bits to the right position
			RetChar |= Utils::GetWithClearedFlag(Character[0], ThreeByteFlag) << (NumDataBitsInFollowupByte * 2); // Clear the ThreeByteFlag and move the bits to the right position

			if (!Utf8::IsValidUtf8Sequence<3>(Character[0], Character[1], Character[2], Character[3]) // Verifies encoding
				|| !Utf32::IsValidUnicodeChar(RetChar)) // Verifies ranges
				return utf_cp32_t{ 0 };

			return RetChar;
		}
		else if (Utils::IsFlagSet(Character[0], TwoByteFlag))
		{
			utf_cp32_t RetChar = Utils::GetWithClearedFlag(Character[1], FollowupByteMask); // Clear the FollowupByteMask and move the bits to the right position
			RetChar |= Utils::GetWithClearedFlag(Character[0], TwoByteFlag) << NumDataBitsInFollowupByte; // Clear the TwoByteFlag and move the bits to the right position

			if (!Utf8::IsValidUtf8Sequence<2>(Character[0], Character[1], Character[2], Character[3]) // Verifies encoding
				|| !Utf32::IsValidUnicodeChar(RetChar)) // Verifies ranges
				return utf_cp32_t{ 0 };

			return RetChar;
		}
		else
		{
			/* Invalid! This is a follow up codepoint but conversion needs to start at the start-codepoint. */
			return 0;
		}
	}

	UTF_CONSTEXPR UTF_NODISCARD
		utf_char8 Utf16PairToUtf8Bytes(const utf_char16 Character) noexcept
	{
		return Utf32ToUtf8Bytes(Utf16PairToUtf32(Character));
	}

	UTF_CONSTEXPR UTF_NODISCARD
		utf_char16 Utf8BytesToUtf16(const utf_char8 Character) noexcept
	{
		return Utf32ToUtf16Pair(Utf8BytesToUtf32(Character));
	}

	template<
		typename codepoint_iterator_type,
		typename iterator_deref_type = decltype(*std::declval<codepoint_iterator_type>()), // Iterator can be dereferenced
		typename = typename std::enable_if<sizeof(std::decay<iterator_deref_type>::type) == utf_char8::GetCodepointSize()>::type // Return-value of derferenced iterator has the same size as one codepoint
	>
	class utf8_iterator : public UtfImpl::Iterator::utf_char_iterator_base<utf8_iterator<codepoint_iterator_type>, codepoint_iterator_type, utf_char8>
	{
	private:
		typedef typename utf8_iterator<codepoint_iterator_type> own_type;

		friend UtfImpl::Iterator::utf_char_iterator_base_child_acessor<own_type>;

	public:
		using UtfImpl::Iterator::utf_char_iterator_base<own_type, codepoint_iterator_type, utf_char8>::utf_char_iterator_base;

	public:
		utf8_iterator() = delete;

	private:
		void ReadChar()
		{
			if (this->NextCharStartIterator == this->EndIterator)
				return;

			// Reset the bytes of the character
			this->CurrentChar = utf8_bytes{ 0 };

			const int CharCodepointCount = GetUtf8CharLenght(static_cast<utf_cp8_t>(*this->NextCharStartIterator));

			for (int i = 0; i < CharCodepointCount; i++)
			{
				// The least character ended abruptly
				if (this->NextCharStartIterator == this->EndIterator)
				{
					this->CurrentIterator = this->EndIterator;
					this->CurrentChar = utf8_bytes{ 0 };
					break;
				}

				this->CurrentChar[static_cast<uint8_t>(i)] = static_cast<utf_cp8_t>(*this->NextCharStartIterator);
				this->NextCharStartIterator++;
			}
		}
	};

	template<
		typename codepoint_iterator_type,
		typename iterator_deref_type = decltype(*std::declval<codepoint_iterator_type>()), // Iterator can be dereferenced
		typename = typename std::enable_if<sizeof(std::decay<iterator_deref_type>::type) == utf_char16::GetCodepointSize()>::type // Return-value of derferenced iterator has the same size as one codepoint
	>
	class utf16_iterator : public UtfImpl::Iterator::utf_char_iterator_base<utf16_iterator<codepoint_iterator_type>, codepoint_iterator_type, utf_char16>
	{
	private:
		typedef typename utf16_iterator<codepoint_iterator_type> own_type;

		friend UtfImpl::Iterator::utf_char_iterator_base_child_acessor<own_type>;

	public:
		using UtfImpl::Iterator::utf_char_iterator_base<own_type, codepoint_iterator_type, utf_char16>::utf_char_iterator_base;

	public:
		utf16_iterator() = delete;

	private:
		UTF_CONSTEXPR void ReadChar()
		{
			if (this->NextCharStartIterator == this->EndIterator)
				return;

			// Reset the bytes of the character
			this->CurrentChar = utf16_pair{ 0 };

			const int CharCodepointCount = GetUtf16CharLenght(static_cast<utf_cp16_t>(*this->NextCharStartIterator));
			
			if (CharCodepointCount == 0x1)
			{
				// Read the only codepoint
				this->CurrentChar.Char.Lower = *this->NextCharStartIterator;
				this->NextCharStartIterator++;

				return;
			}

			// Read the first of two codepoints
			this->CurrentChar.Char.Upper = *this->NextCharStartIterator;
			this->NextCharStartIterator++;

			// The least character ended abruptly
			if (this->NextCharStartIterator == this->EndIterator)
			{
				this->CurrentChar = utf16_pair{ 0 };
				this->CurrentIterator = this->EndIterator;
				return;
			}

			// Read the second of two codepoints
			this->CurrentChar.Char.Lower = *this->NextCharStartIterator;
			this->NextCharStartIterator++;
		}
	};

	template<
		typename codepoint_iterator_type,
		typename iterator_deref_type = decltype(*std::declval<codepoint_iterator_type>()), // Iterator can be dereferenced
		typename = typename std::enable_if<sizeof(std::decay<iterator_deref_type>::type) == utf_char32::GetCodepointSize()>::type // Return-value of derferenced iterator has the same size as one codepoint
	>
	class utf32_iterator : public UtfImpl::Iterator::utf_char_iterator_base<utf32_iterator<codepoint_iterator_type>, codepoint_iterator_type, utf_char32>
	{
	private:
		typedef typename utf32_iterator<codepoint_iterator_type> own_type;

		friend UtfImpl::Iterator::utf_char_iterator_base_child_acessor<own_type>;

	public:
		using UtfImpl::Iterator::utf_char_iterator_base<own_type, codepoint_iterator_type, utf_char32>::utf_char_iterator_base;

	public:
		utf32_iterator() = delete;

	public:
		template<typename char_type = utf_cp32_t>
		auto Replace(const char_type NewChar) -> std::enable_if_t<std::is_assignable<iterator_deref_type, char_type>::value>
		{
			this->CurrentChar = NewChar;
			*this->CurrentIterator = NewChar;
		}

	private:
		void ReadChar()
		{
			if (this->NextCharStartIterator == this->EndIterator)
				return;

			this->CurrentChar = *this->NextCharStartIterator;
			this->NextCharStartIterator++;
		}
	};

	template<typename codepoint_type,
		typename std::enable_if<sizeof(codepoint_type) == 0x1 && std::is_integral<codepoint_type>::value, int>::type = 0
	>
	UTF_CONSTEXPR UTF_NODISCARD
		utf_char8 ParseUtf8CharFromStr(const codepoint_type* Str)
	{
		if (!Str)
			return utf8_bytes{};

		const utf_cp8_t FirstCodepoint = static_cast<utf_cp8_t>(Str[0]);
		const auto CharLength = GetUtf8CharLenght(FirstCodepoint);

		if (CharLength == 0)
			return utf8_bytes{};

		utf8_bytes RetChar;
		RetChar.Codepoints[0] = FirstCodepoint;

		for (int i = 1; i < CharLength; i++)
		{
			const utf_cp8_t CurrentCodepoint = static_cast<utf_cp8_t>(Str[i]);

			// Filters the null-terminator and other invalid followup bytes
			if (!UtfImpl::Utf8::IsValidFollowupCodepoint(CurrentCodepoint))
				return utf8_bytes{};

			RetChar.Codepoints[i] = CurrentCodepoint;
		}

		return RetChar;
	}

	template<typename codepoint_type,
		typename std::enable_if<sizeof(codepoint_type) == 0x2 && std::is_integral<codepoint_type>::value, int>::type = 0
	>
	UTF_CONSTEXPR UTF_NODISCARD
		utf_char16 ParseUtf16CharFromStr(const codepoint_type* Str)
	{
		if (!Str)
			return utf_char16{};

		const utf_cp16_t FirstCodepoint = static_cast<utf_cp16_t>(Str[0]);

		if (GetUtf16CharLenght(FirstCodepoint) == 1)
			return utf16_pair{ FirstCodepoint };

		return utf16_pair{ FirstCodepoint,  static_cast<utf_cp16_t>(Str[1]) };
	}

	template<typename codepoint_type,
		typename std::enable_if<sizeof(codepoint_type) == 0x4 && std::is_integral<codepoint_type>::value, int>::type = 0
	>
	UTF_CONSTEXPR UTF_NODISCARD
		utf_char32 ParseUtf32CharFromStr(const codepoint_type* Str)
	{
		if (!Str)
			return utf_char32{};

		return static_cast<utf_cp32_t>(Str[0]);
	}

)";

	UnicodeLib << R"(
	/*
	 * Conversions from UTF-16 to UTF-8
	 */
	template<typename utf8_char_string,
		typename inner_iterator,
		typename target_char_type = typename std::decay<decltype(*std::begin(std::declval<utf8_char_string>()))>::type
	>
	UTF_CONSTEXPR20 UTF_NODISCARD
		utf8_char_string Utf16StringToUtf8String(utf16_iterator<inner_iterator> StringIteratorToConvert)
	{
		utf8_char_string RetString;

		for (const utf_char16 Char : StringIteratorToConvert)
		{
			const auto NewChar = Utf16PairToUtf8Bytes(Char);

			for (int i = 0; i < NewChar.GetNumCodepoints(); i++)
				RetString += static_cast<target_char_type>(NewChar[static_cast<uint8_t>(i)]);
		}

		return RetString;
	}

	template<typename utf8_char_string, typename utf16_char_string,
		typename inner_iterator = decltype(std::begin(std::declval<const utf16_char_string>())),
		typename = utf16_iterator<inner_iterator>
	>
	UTF_CONSTEXPR20 UTF_NODISCARD
		utf8_char_string Utf16StringToUtf8String(const utf16_char_string& StringToConvert)
	{
		return Utf16StringToUtf8String<utf8_char_string>(utf16_iterator<inner_iterator>(StringToConvert));
	}

	template<typename utf8_char_string, typename utf16_char_type, size_t CStrLenght,
		typename = utf16_iterator<utf16_char_type*>
	>
	UTF_CONSTEXPR20 UTF_NODISCARD
		utf8_char_string Utf16StringToUtf8String(utf16_char_type(&StringToConvert)[CStrLenght])
	{
		return Utf16StringToUtf8String<utf8_char_string>(utf16_iterator<const utf16_char_type*>(std::begin(StringToConvert), std::end(StringToConvert)));
	}

	template<typename utf8_char_string, typename utf16_char_type,
		typename = utf16_iterator<utf16_char_type*>
	>
	UTF_CONSTEXPR20 UTF_NODISCARD
		utf8_char_string Utf16StringToUtf8String(const utf16_char_type* StringToConvert, int NonNullTermiantedLength)
	{
		return Utf16StringToUtf8String<utf8_char_string>(utf16_iterator<const utf16_char_type*>(StringToConvert, StringToConvert + NonNullTermiantedLength));
	}


	/*
	 * Conversions from UTF-32 to UTF-8
	 */
	template<typename utf8_char_string,
		typename inner_iterator,
		typename target_char_type = typename std::decay<decltype(*std::begin(std::declval<utf8_char_string>()))>::type
	>
	UTF_CONSTEXPR20 UTF_NODISCARD
		utf8_char_string Utf32StringToUtf8String(utf32_iterator<inner_iterator> StringIteratorToConvert)
	{
		utf8_char_string RetString;

		for (const utf_char32 Char : StringIteratorToConvert)
		{
			const auto NewChar = Utf32ToUtf8Bytes(Char);

			for (int i = 0; i < NewChar.GetNumCodepoints(); i++)
				RetString += static_cast<target_char_type>(NewChar[static_cast<uint8_t>(i)]);
		}

		return RetString;
	}

	template<typename utf8_char_string, typename utf32_char_string,
		typename inner_iterator = decltype(std::begin(std::declval<utf32_char_string>())),
		typename = utf32_iterator<inner_iterator>
	>
	UTF_CONSTEXPR20 UTF_NODISCARD
		utf8_char_string Utf32StringToUtf8String(const utf32_char_string& StringToConvert)
	{
		return Utf32StringToUtf8String<utf8_char_string>(utf32_iterator<inner_iterator>(StringToConvert));
	}

	template<typename utf8_char_string, typename utf32_char_type, size_t cstr_lenght,
		typename = utf32_iterator<utf32_char_type*>
	>
	UTF_CONSTEXPR20 UTF_NODISCARD
		utf8_char_string Utf32StringToUtf8String(utf32_char_type(&StringToConvert)[cstr_lenght])
	{
		return Utf32StringToUtf8String<utf8_char_string>(utf32_iterator<const utf32_char_type*>(std::begin(StringToConvert), std::end(StringToConvert)));
	}

	template<typename utf8_char_string, typename utf32_char_type,
		typename = utf32_iterator<utf32_char_type*>
	>
	UTF_CONSTEXPR20 UTF_NODISCARD
		utf8_char_string Utf32StringToUtf8String(const utf32_char_type* StringToConvert, int NonNullTermiantedLength)
	{
		return Utf32StringToUtf8String<utf8_char_string>(utf32_iterator<const utf32_char_type*>(StringToConvert, StringToConvert + NonNullTermiantedLength));
	}


	/*
	 * Conversions from UTF-8 to UTF-16
	 */
	template<typename utf16_char_string,
		typename inner_iterator,
		typename target_char_type = typename std::decay<decltype(*std::begin(std::declval<utf16_char_string>()))>::type
	>
	UTF_CONSTEXPR20 UTF_NODISCARD
		utf16_char_string Utf8StringToUtf16String(utf8_iterator<inner_iterator> StringIteratorToConvert)
	{
		utf16_char_string RetString;

		for (const utf_char8 Char : StringIteratorToConvert)
		{
			const auto NewChar = Utf8BytesToUtf16(Char);

			if (NewChar.GetNumCodepoints() > 1)
				RetString += NewChar.Get().Upper;

			RetString += NewChar.Get().Lower;
		}

		return RetString;
	}

	template<typename utf16_char_string, typename utf8_char_string,
		typename inner_iterator = decltype(std::begin(std::declval<utf8_char_string>())),
		typename = utf8_iterator<inner_iterator>
	>
	UTF_CONSTEXPR20 UTF_NODISCARD
		utf16_char_string Utf8StringToUtf16String(const utf8_char_string& StringToConvert)
	{
		return Utf8StringToUtf16String<utf16_char_string>(utf8_iterator<inner_iterator>(StringToConvert));
	}

	template<typename utf16_char_string, typename utf8_char_type, size_t cstr_lenght,
		typename = utf8_iterator<utf8_char_type*>
	>
	UTF_CONSTEXPR20 UTF_NODISCARD
		utf16_char_string Utf8StringToUtf16String(utf8_char_type(&StringToConvert)[cstr_lenght])
	{
		return Utf32StringToUtf16String<utf16_char_string>(utf8_iterator<const utf8_char_type*>(std::begin(StringToConvert), std::end(StringToConvert)));
	}

	template<typename utf16_char_string, typename utf8_char_type,
		typename = utf8_iterator<utf8_char_type*>
	>
	UTF_CONSTEXPR20 UTF_NODISCARD
		utf16_char_string Utf8StringToUtf16String(const utf8_char_type* StringToConvert, int NonNullTermiantedLength)
	{
		return Utf32StringToUtf16String<utf16_char_string>(utf32_iterator<const utf8_char_type*>(StringToConvert, StringToConvert + NonNullTermiantedLength));
	}


	/*
	 * Conversions from UTF-32 to UTF-16
	 */
	template<typename utf16_char_string,
		typename inner_iterator,
		typename target_char_type = typename std::decay<decltype(*std::begin(std::declval<utf16_char_string>()))>::type
	>
	UTF_CONSTEXPR20 UTF_NODISCARD
		utf16_char_string Utf32StringToUtf16String(utf32_iterator<inner_iterator> StringIteratorToConvert)
	{
		utf16_char_string RetString;

		for (const utf_char32 Char : StringIteratorToConvert)
		{
			const auto NewChar = Utf32ToUtf16Pair(Char);

			if (NewChar.GetNumCodepoints() > 1)
				RetString += NewChar.Get().Upper;

			RetString += NewChar.Get().Lower;
		}

		return RetString;
	}

	template<typename utf16_char_string, typename utf32_char_string,
		typename inner_iterator = decltype(std::begin(std::declval<utf32_char_string>())),
		typename = utf32_iterator<inner_iterator>
	>
	UTF_CONSTEXPR20 UTF_NODISCARD
		utf16_char_string Utf32StringToUtf16String(const utf32_char_string& StringToConvert)
	{
		return Utf32StringToUtf16String<utf16_char_string>(utf32_iterator<inner_iterator>(StringToConvert));
	}

	template<typename utf16_char_string, typename utf32_char_type, size_t cstr_lenght,
		typename = utf32_iterator<utf32_char_type*>
	>
	UTF_CONSTEXPR20 UTF_NODISCARD
		utf16_char_string Utf32StringToUtf16String(utf32_char_type(&StringToConvert)[cstr_lenght])
	{
		return Utf32StringToUtf16String<utf16_char_string>(utf32_iterator<const utf32_char_type*>(std::begin(StringToConvert), std::end(StringToConvert)));
	}

	template<typename utf16_char_string, typename utf32_char_type,
		typename = utf8_iterator<utf32_char_type*>
	>
	UTF_CONSTEXPR20 UTF_NODISCARD
		utf16_char_string Utf32StringToUtf16String(const utf32_char_type* StringToConvert, int NonNullTermiantedLength)
	{
		return Utf32StringToUtf16String<utf16_char_string>(utf32_iterator<const utf32_char_type*>(StringToConvert, StringToConvert + NonNullTermiantedLength));
	}


	/*
	 * Conversions from UTF-8 to UTF-32
	 */
	template<typename utf32_char_string,
		typename inner_iterator,
		typename target_char_type = typename std::decay<decltype(*std::begin(std::declval<utf32_char_string>()))>::type
	>
	UTF_CONSTEXPR20 UTF_NODISCARD
		utf32_char_string Utf8StringToUtf32String(utf8_iterator<inner_iterator> StringIteratorToConvert)
	{
		utf32_char_string RetString;

		for (const utf_char8 Char : StringIteratorToConvert)
		{
			RetString += Utf8BytesToUtf32(Char);
		}

		return RetString;
	}

	template<typename utf32_char_string, typename utf8_char_string,
		typename inner_iterator = decltype(std::begin(std::declval<utf8_char_string>())),
		typename = utf8_iterator<inner_iterator>
	>
	UTF_CONSTEXPR20 UTF_NODISCARD
		utf32_char_string Utf8StringToUtf32String(const utf8_char_string& StringToConvert)
	{
		return Utf8StringToUtf32String<utf32_char_string>(utf8_iterator<inner_iterator>(StringToConvert));
	}

	template<typename utf32_char_string, typename utf8_char_type, size_t cstr_lenght,
		typename = utf8_iterator<utf8_char_type*>
	>
	UTF_CONSTEXPR20 UTF_NODISCARD
		utf32_char_string Utf8StringToUtf32String(utf8_char_type(&StringToConvert)[cstr_lenght])
	{
		return Utf8StringToUtf32String<utf32_char_string>(utf8_iterator<const utf8_char_type*>(std::begin(StringToConvert), std::end(StringToConvert)));
	}

	template<typename utf32_char_string, typename utf8_char_type, size_t cstr_lenght,
		typename = utf8_iterator<utf8_char_type*>
	>
	UTF_CONSTEXPR20 UTF_NODISCARD
		utf32_char_string Utf8StringToUtf32String(const utf8_char_type* StringToConvert, int NonNullTermiantedLength)
	{
		return Utf8StringToUtf32String<utf32_char_string>(utf8_iterator<const utf8_char_type*>(StringToConvert, StringToConvert + NonNullTermiantedLength));
	}


	/*
	 * Conversions from UTF-16 to UTF-32
	 */
	template<typename utf32_char_string,
		typename inner_iterator,
		typename target_char_type = typename std::decay<decltype(*std::begin(std::declval<utf32_char_string>()))>::type
	>
	UTF_CONSTEXPR20 UTF_NODISCARD
		utf32_char_string Utf16StringToUtf32String(utf16_iterator<inner_iterator> StringIteratorToConvert)
	{
		utf32_char_string RetString;

		for (const utf_char16 Char : StringIteratorToConvert)
		{
			RetString += Utf16PairToUtf32(Char).Get();
		}

		return RetString;
	}

	template<typename utf32_char_string, typename utf16_char_string,
		typename inner_iterator = decltype(std::begin(std::declval<const utf16_char_string>())),
		typename = utf16_iterator<inner_iterator>
	>
	UTF_CONSTEXPR20 UTF_NODISCARD
		utf32_char_string Utf16StringToUtf32String(const utf16_char_string& StringToConvert)
	{
		return Utf16StringToUtf32String<utf32_char_string>(utf16_iterator<inner_iterator>(StringToConvert));
	}

	template<typename utf32_char_string, typename utf16_char_type, size_t cstr_lenght,
		typename = utf16_iterator<utf16_char_type*>
	>
	UTF_CONSTEXPR20 UTF_NODISCARD
		utf32_char_string Utf16StringToUtf32String(utf16_char_type(&StringToConvert)[cstr_lenght])
	{
		return Utf16StringToUtf32String<utf32_char_string>(utf16_iterator<const utf16_char_type*>(std::begin(StringToConvert), std::end(StringToConvert)));
	}

	template<typename utf32_char_string, typename utf16_char_type, size_t cstr_lenght,
		typename = utf16_iterator<utf16_char_type*>
	>
		UTF_CONSTEXPR20 UTF_NODISCARD
		utf32_char_string Utf16StringToUtf32String(const utf16_char_type* StringToConvert, int NonNullTermiantedLength)
	{
		return Utf16StringToUtf32String<utf32_char_string>(utf16_iterator<const utf16_char_type*>(StringToConvert, StringToConvert + NonNullTermiantedLength));
	}


	template<typename wstring_type = std::wstring, typename string_type = std::string,
		typename = decltype(std::begin(std::declval<wstring_type>())), // has 'begin()'
		typename = decltype(std::end(std::declval<wstring_type>()))    // has 'end()'
	>
	UTF_CONSTEXPR20 UTF_NODISCARD
		string_type WStringToString(const wstring_type& WideString)
	{
		using char_type = typename std::decay<decltype(*std::begin(std::declval<wstring_type>()))>::type;

		// Workaround to missing 'if constexpr (...)' in Cpp14. Satisfies the requirements of conversion-functions. Safe because the incorrect function is never going to be invoked.
		struct dummy_2byte_str { uint16_t* begin() const { return nullptr; };   uint16_t* end() const { return nullptr; }; };
		struct dummy_4byte_str { uint32_t* begin() const { return nullptr; };   uint32_t* end() const { return nullptr; }; };

		if UTF_IF_CONSTEXPR (sizeof(char_type) == 0x2) // UTF-16
		{
			using type_to_use = typename std::conditional<sizeof(char_type) == 2, wstring_type, dummy_2byte_str>::type;
			return Utf16StringToUtf8String<string_type, type_to_use>(UtfImpl::Utils::ForceCastIfMissmatch<const type_to_use&, const wstring_type&>(WideString));
		}
		else // UTF-32
		{
			using type_to_use = typename std::conditional<sizeof(char_type) == 4, wstring_type, dummy_4byte_str>::type;
			return Utf32StringToUtf8String<string_type, type_to_use>(UtfImpl::Utils::ForceCastIfMissmatch<const type_to_use&, const wstring_type&>(WideString));
		}
	}

	template<typename string_type = std::string, typename wstring_type = std::wstring,
		typename = decltype(std::begin(std::declval<string_type>())), // has 'begin()'
		typename = decltype(std::end(std::declval<string_type>()))    // has 'end()'
	>
	UTF_CONSTEXPR20 UTF_NODISCARD
		wstring_type StringToWString(const string_type& NarrowString)
	{
		using char_type = typename std::decay<decltype(*std::begin(std::declval<wstring_type>()))>::type;

		// Workaround to missing 'if constexpr (...)' in Cpp14. Satisfies the requirements of conversion-functions. Safe because the incorrect function is never going to be invoked.
		struct dummy_2byte_str { uint16_t* begin() const { return nullptr; };   uint16_t* end() const { return nullptr; }; };
		struct dummy_4byte_str { uint32_t* begin() const { return nullptr; };   uint32_t* end() const { return nullptr; }; };

		if UTF_IF_CONSTEXPR(sizeof(char_type) == 0x2) // UTF-16
		{
			using type_to_use = typename std::conditional<sizeof(char_type) == 2, wstring_type, dummy_2byte_str>::type;
			return Utf8StringToUtf16String<type_to_use, string_type>(NarrowString);
		}
		else // UTF-32
		{
			using type_to_use = typename std::conditional<sizeof(char_type) == 4, wstring_type, dummy_4byte_str>::type;
			return Utf8StringToUtf32String<type_to_use, string_type>(NarrowString);
		}
	}

)";

	UnicodeLib << R"(
	template<typename byte_iterator_type>
	UTF_CONSTEXPR byte_iterator_type ReplaceUtf8(byte_iterator_type Begin, byte_iterator_type End, utf_cp8_t CharToReplace, utf_cp8_t ReplacementChar)
	{
		using namespace UtfImpl;

		if (Begin == End)
			return End;

		const auto ToReplaceSize = GetUtf8CharLenght(CharToReplace);
		const auto ReplacementSize = GetUtf8CharLenght(ReplacementChar);

		if (ToReplaceSize == ReplacementSize) // Trivial replacement
		{
			// TODO
		}
		else if (ToReplaceSize < ReplacementSize) // 
		{
			// TODO
		}
		else /* if (ToReplaceSize > ReplacementSize) */ // Replace and move following bytes back
		{
			// TODO
		}
	}

	// utf_char spezialization-implementation for Utf8
	UTF_CONSTEXPR utf_char<UtfEncodingType::Utf8>::utf_char(utf8_bytes InChar) noexcept
		: Char(InChar)
	{
	}

	template<typename char_type, typename>
	UTF_CONSTEXPR utf_char<UtfEncodingType::Utf8>::utf_char(const char_type* SingleCharString) noexcept
		: utf_char<UtfEncodingType::Utf8>(ParseUtf8CharFromStr(SingleCharString))
	{
	}

	UTF_CONSTEXPR utf_char<UtfEncodingType::Utf8>& utf_char<UtfEncodingType::Utf8>::operator=(utf8_bytes inBytse) noexcept
	{
		Char.Codepoints[0] = inBytse.Codepoints[0];
		Char.Codepoints[1] = inBytse.Codepoints[1];
		Char.Codepoints[2] = inBytse.Codepoints[2];
		Char.Codepoints[3] = inBytse.Codepoints[3];

		return *this;
	}

	UTF_CONSTEXPR UTF_NODISCARD
		bool utf_char<UtfEncodingType::Utf8>::operator==(utf_char8 Other) const noexcept
	{
		return Char == Other.Char;
	}

	UTF_CONSTEXPR UTF_NODISCARD 
		utf_cp8_t& utf_char<UtfEncodingType::Utf8>::operator[](const uint8_t Index)
	{
#ifdef _DEBUG
		if (Index >= 0x4)
			throw std::out_of_range("Index was greater than 4!");
#endif // _DEBUG
		return Char.Codepoints[Index];
	}

	UTF_CONSTEXPR UTF_NODISCARD
		const utf_cp8_t& utf_char<UtfEncodingType::Utf8>::operator[](const uint8_t Index) const
	{
#ifdef _DEBUG
		if (Index >= 0x4)
			throw std::out_of_range("Index was greater than 4!");
#endif // _DEBUG
		return Char.Codepoints[Index];
	}

	UTF_CONSTEXPR UTF_NODISCARD
		bool utf_char<UtfEncodingType::Utf8>::operator!=(utf_char8 Other) const noexcept
	{
		return Char != Other.Char;
	}
	
	UTF_CONSTEXPR UTF_NODISCARD
		utf_char8 utf_char<UtfEncodingType::Utf8>::GetAsUtf8() const noexcept
	{
		return *this;
	}

	UTF_CONSTEXPR UTF_NODISCARD
		utf_char16 utf_char<UtfEncodingType::Utf8>::GetAsUtf16() const noexcept
	{
		return Utf8BytesToUtf16(*this);
	}

	UTF_CONSTEXPR UTF_NODISCARD
		utf_char32 utf_char<UtfEncodingType::Utf8>::GetAsUtf32() const noexcept
	{
		return Utf8BytesToUtf32(*this);
	}

	UTF_CONSTEXPR UTF_NODISCARD
		utf8_bytes utf_char<UtfEncodingType::Utf8>::Get() const
	{
		return Char;
	}
	
	UTF_CONSTEXPR UTF_NODISCARD
		UtfEncodingType utf_char<UtfEncodingType::Utf8>::GetEncoding() const noexcept
	{
		return UtfEncodingType::Utf8;
	}

	UTF_CONSTEXPR UTF_NODISCARD
		uint8_t utf_char<UtfEncodingType::Utf8>::GetNumCodepoints() const noexcept
	{
		return GetUtf8CharLenght(Char.Codepoints[0]);
	}

	UTF_CONSTEXPR UTF_NODISCARD
		/* static */ uint8_t utf_char<UtfEncodingType::Utf8>::GetCodepointSize() noexcept
	{
		return 0x1;
	}



	// utf_char spezialization-implementation for Utf8
	UTF_CONSTEXPR utf_char<UtfEncodingType::Utf16>::utf_char(utf16_pair InChar) noexcept
		: Char(InChar)
	{
	}

	template<typename char_type, typename>
	UTF_CONSTEXPR utf_char<UtfEncodingType::Utf16>::utf_char(const char_type* SingleCharString) noexcept
		: utf_char<UtfEncodingType::Utf16>(ParseUtf16CharFromStr(SingleCharString))
	{
	}

	UTF_CONSTEXPR utf_char<UtfEncodingType::Utf16>& utf_char<UtfEncodingType::Utf16>::operator=(utf16_pair inBytse) noexcept
	{
		Char.Upper = inBytse.Upper;
		Char.Lower = inBytse.Lower;

		return *this;
	}

	UTF_CONSTEXPR UTF_NODISCARD
		bool utf_char<UtfEncodingType::Utf16>::operator==(utf_char16 Other) const noexcept
	{
		return Char == Other.Char;
	}

	UTF_CONSTEXPR UTF_NODISCARD
		bool utf_char<UtfEncodingType::Utf16>::operator!=(utf_char16 Other) const noexcept
	{
		return Char != Other.Char;
	}

	UTF_CONSTEXPR UTF_NODISCARD 
		utf_char8 utf_char<UtfEncodingType::Utf16>::GetAsUtf8() const noexcept
	{
		return Utf16PairToUtf8Bytes(Char);
	}

	UTF_CONSTEXPR UTF_NODISCARD 
		utf_char16 utf_char<UtfEncodingType::Utf16>::GetAsUtf16() const noexcept
	{
		return Char;
	}

	UTF_CONSTEXPR UTF_NODISCARD 
		utf_char32 utf_char<UtfEncodingType::Utf16>::GetAsUtf32() const noexcept
	{
		return Utf16PairToUtf32(Char);
	}

	UTF_CONSTEXPR UTF_NODISCARD 
		utf16_pair utf_char<UtfEncodingType::Utf16>::Get() const noexcept
	{
		return Char;
	}

	UTF_CONSTEXPR UTF_NODISCARD 
		UtfEncodingType utf_char<UtfEncodingType::Utf16>::GetEncoding() const noexcept
	{
		return UtfEncodingType::Utf16;
	}

	UTF_CONSTEXPR UTF_NODISCARD 
		uint8_t utf_char<UtfEncodingType::Utf16>::GetNumCodepoints() const noexcept
	{
		return GetUtf16CharLenght(Char.Upper);
	}

	UTF_CONSTEXPR UTF_NODISCARD
		/* static */ uint8_t utf_char<UtfEncodingType::Utf16>::GetCodepointSize() noexcept
	{
		return 0x2;
	}



	// utf_char spezialization-implementation for Utf32
	UTF_CONSTEXPR utf_char<UtfEncodingType::Utf32>::utf_char(utf_cp32_t InChar) noexcept
		: Char(InChar)
	{
	}

	template<typename char_type, typename>
	UTF_CONSTEXPR utf_char<UtfEncodingType::Utf32>::utf_char(const char_type* SingleCharString) noexcept
		: Char(*SingleCharString)
	{
	}

	UTF_CONSTEXPR utf_char<UtfEncodingType::Utf32>& utf_char<UtfEncodingType::Utf32>::operator=(utf_cp32_t inBytse) noexcept
	{
		Char = inBytse;
		return *this;
	}

	UTF_CONSTEXPR UTF_NODISCARD
		bool utf_char<UtfEncodingType::Utf32>::operator==(utf_char32 Other) const noexcept
	{
		return Char == Other.Char;
	}

	UTF_CONSTEXPR UTF_NODISCARD
		bool utf_char<UtfEncodingType::Utf32>::operator!=(utf_char32 Other) const noexcept
	{
		return Char != Other.Char;
	}

	UTF_CONSTEXPR UTF_NODISCARD
		utf_char8 utf_char<UtfEncodingType::Utf32>::GetAsUtf8() const noexcept
	{
		return Utf32ToUtf8Bytes(Char);
	}

	UTF_CONSTEXPR UTF_NODISCARD
		utf_char16 utf_char<UtfEncodingType::Utf32>::GetAsUtf16() const noexcept
	{
		return Utf32ToUtf16Pair(Char);
	}

	UTF_CONSTEXPR UTF_NODISCARD
		utf_char32 utf_char<UtfEncodingType::Utf32>::GetAsUtf32() const noexcept
	{
		return Char;
	}

	UTF_CONSTEXPR UTF_NODISCARD
		utf_cp32_t utf_char<UtfEncodingType::Utf32>::Get() const noexcept
	{
		return Char;
	}

	UTF_CONSTEXPR UTF_NODISCARD
		UtfEncodingType utf_char<UtfEncodingType::Utf32>::GetEncoding() const noexcept
	{
		return UtfEncodingType::Utf32;
	}

	UTF_CONSTEXPR UTF_NODISCARD
		uint8_t utf_char<UtfEncodingType::Utf32>::GetNumCodepoints() const noexcept
	{
		return 0x1;
	}

	UTF_CONSTEXPR UTF_NODISCARD
		/* static */ uint8_t utf_char<UtfEncodingType::Utf32>::GetCodepointSize() noexcept
	{
		return 0x4;
	}
}

#undef UTF_CONSTEXPR
#undef UTF_CONSTEXPR14
#undef UTF_CONSTEXPR17
#undef UTF_CONSTEXPR20
#undef UTF_CONSTEXPR23
#undef UTF_CONSTEXPR26


// Restore all warnings suppressed for the UTF-N implementation
#if (defined(_MSC_VER))
#pragma warning (pop)
#elif (defined(__CLANG__) || defined(__GNUC__))
#pragma GCC diagnostic pop
#endif // Warnings)";

	WriteFileEnd(UnicodeLib, EFileType::UnicodeLib);
}<|MERGE_RESOLUTION|>--- conflicted
+++ resolved
@@ -1429,16 +1429,12 @@
 
 	File << "\n";
 
-<<<<<<< HEAD
 	if constexpr (Settings::Is32Bit())
 	{
 		File << "#pragma pack(push, 0x4)\n";
 	}
 
-	if constexpr (CppSettings::SDKNamespaceName)
-=======
 	if (!Settings::Config::SDKNamespaceName.empty())
->>>>>>> 226fb4c6
 	{
 		File << std::format("namespace {}", Settings::Config::SDKNamespaceName);
 
