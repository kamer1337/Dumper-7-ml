#pragma once

#include <string>

#include "Unreal/Enums.h"

namespace Settings
{
<<<<<<< HEAD
	constexpr bool Is32Bit()
	{
#if defined(_WIN64)
		return false;
#elif defined(_WIN32)
		return true;
#endif
	}
=======
	inline constexpr const char* GlobalConfigPath = "C:/Dumper-7/Dumper-7.ini";

	namespace Config
	{
		inline int SleepTimeout = 0;
		inline std::string SDKNamespaceName = "SDK";

		void Load();
	};
>>>>>>> 226fb4c6

	namespace EngineCore
	{
		/* A special setting to fix UEnum::Names where the type is sometimes TArray<FName> and sometimes TArray<TPair<FName, Some8BitData>> */
		constexpr bool bCheckEnumNamesInUEnum = true;
	}

	namespace Generator
	{
		//Auto generated if no override is provided
		inline std::string GameName = "";
		inline std::string GameVersion = "";

		inline constexpr const char* SDKGenerationPath = "C:/Dumper-7";
	}

	namespace CppGenerator
	{
		/* No prefix for files->FilePrefix = "" */
		constexpr const char* FilePrefix = "";

		/* No seperate namespace for Params -> ParamNamespaceName = nullptr */
		constexpr const char* ParamNamespaceName = "Params";

		/* Feature is currently not supported/not working. */
		/* Do not XOR strings -> XORString = nullptr. Custom XorStr implementations differing from https://github.com/JustasMasiulis/xorstr may require changes to the struct 'StringLiteral' in CppGenerator.cpp.  */
		constexpr const char* XORString = nullptr;

		/* Customizable part of Cpp code to allow for a custom 'uintptr_t InSDKUtils::GetImageBase()' function */
		constexpr const char* GetImageBaseFuncBody = 
R"({
	return reinterpret_cast<uintptr_t>(GetModuleHandle(0));
}
)";
		/* Customizable part of Cpp code to allow for a custom 'InSDKUtils::CallGameFunction' function */
		constexpr const char* CallGameFunction =
R"(
	template<typename FuncType, typename... ParamTypes>
	requires std::invocable<FuncType, ParamTypes...>
	inline auto CallGameFunction(FuncType Function, ParamTypes&&... Args)
	{
		return Function(std::forward<ParamTypes>(Args)...);
	}
)";
		/* An option to force the UWorld::GetWorld() function in the SDK to get the world through an instance of UEngine. Useful for games on which the dumper finds the wrong GWorld offset. */
		constexpr bool bForceNoGWorldInSDK = false;

		/* This will allow the user to manually initialize global variable addresses in the SDK (eg. GObjects, GNames, AppendString). */
		constexpr bool bAddManualOverrideOptions = true;
	}

	namespace MappingGenerator
	{
		/* Whether the MappingGenerator should check if a name was written to the nametable before. Exists to reduce mapping size. */
		constexpr bool bShouldCheckForDuplicatedNames = true;

		/* Whether EditorOnly should be excluded from the mapping file. */
		constexpr bool bExcludeEditorOnlyProperties = true;

		/* Which compression method to use when generating the file. */
		constexpr EUsmapCompressionMethod CompressionMethod = EUsmapCompressionMethod::ZStandard;
	}

	/* Partially implemented  */
	namespace Debug
	{
		inline constexpr bool bGenerateAssertionFile = false;

		/* Adds static_assert for struct-size, as well as struct-alignment */
		inline constexpr bool bGenerateInlineAssertionsForStructSize = true;

		/* Adds static_assert for member-offsets */
		inline constexpr bool bGenerateInlineAssertionsForStructMembers = true;


		/* Prints debug information during Mapping-Generation */
		inline constexpr bool bShouldPrintMappingDebugData = false;
	}

	//* * * * * * * * * * * * * * * * * * * * *// 
	// Do **NOT** change any of these settings //
	//* * * * * * * * * * * * * * * * * * * * *//
	namespace Internal
	{
		/* Whether UEnum::Names stores only the name of the enum value, or a Pair<Name, Value> */
		inline bool bIsEnumNameOnly = false; // EDemoPlayFailure

		/* Whether the 'Value' component in the Pair<Name, Value> UEnum::Names is a uint8 value, rather than the default int64 */
		inline bool bIsSmallEnumValue = false;

		/* Whether TWeakObjectPtr contains 'TagAtLastTest' */
		inline bool bIsWeakObjectPtrWithoutTag = false;

		/* Whether this games' engine version uses FProperty rather than UProperty */
		inline bool bUseFProperty = false;

		/* Whether this game's engine version uses FNamePool rather than TNameEntryArray */
		inline bool bUseNamePool = false;

		/* Whether UObject::Name or UObject::Class is first. Affects the calculation of the size of FName in fixup code. Not used after Off::Init(); */
		inline bool bIsObjectNameBeforeClass = false;

		/* Whether this games uses case-sensitive FNames, adding int32 DisplayIndex to FName */
		inline bool bUseCasePreservingName = false;

		/* Whether this games uses FNameOutlineNumber, moving the 'Number' component from FName into FNameEntry inside of FNamePool */
		inline bool bUseOutlineNumberName = false;

		/* Whether this game uses the 'FFieldPathProperty' cast flags for a custom property 'FObjectPtrProperty' */
		inline bool bIsObjPtrInsteadOfFieldPathProperty = false;

		/* Whether this games' engine version uses a contexpr flag to determine whether a FFieldVariant holds a UObject* or FField* */
		inline bool bUseMaskForFieldOwner = false;

		/* Whether this games' engine version uses double for FVector, instead of float. Aka, whether the engine version is UE5.0 or higher. */
		inline bool bUseLargeWorldCoordinates = false;

		/* Whether this game uses uint8 for UEProperty::ArrayDim, instead of int32 */
		inline bool bUseUint8ArrayDim = false;
	}

	extern void InitWeakObjectPtrSettings();
	extern void InitLargeWorldCoordinateSettings();

	extern void InitObjectPtrPropertySettings();
	extern void InitArrayDimSizeSettings();
}<|MERGE_RESOLUTION|>--- conflicted
+++ resolved
@@ -6,7 +6,6 @@
 
 namespace Settings
 {
-<<<<<<< HEAD
 	constexpr bool Is32Bit()
 	{
 #if defined(_WIN64)
@@ -15,7 +14,7 @@
 		return true;
 #endif
 	}
-=======
+  
 	inline constexpr const char* GlobalConfigPath = "C:/Dumper-7/Dumper-7.ini";
 
 	namespace Config
@@ -25,7 +24,6 @@
 
 		void Load();
 	};
->>>>>>> 226fb4c6
 
 	namespace EngineCore
 	{
